--- conflicted
+++ resolved
@@ -17,10 +17,7 @@
 	"github.com/grafana/grafana/pkg/tsdb/grafanads"
 	"github.com/grafana/grafana/pkg/tsdb/legacydata"
 	"github.com/grafana/grafana/pkg/util"
-<<<<<<< HEAD
-=======
 	"github.com/grafana/grafana/pkg/web"
->>>>>>> e440796c
 )
 
 // ErrBadQuery returned whenever request is malformed and must contain a message
@@ -50,12 +47,6 @@
 
 // QueryMetricsV2 returns query metrics.
 // POST /api/ds/query   DataSource query w/ expressions
-<<<<<<< HEAD
-func (hs *HTTPServer) QueryMetricsV2(c *models.ReqContext, reqDTO dtos.MetricRequest) response.Response {
-	resp, err := hs.queryMetrics(c.Req.Context(), c.SignedInUser, c.SkipCache, reqDTO, true)
-	if err != nil {
-		return hs.handleQueryMetricsError(err)
-=======
 func (hs *HTTPServer) QueryMetricsV2(c *models.ReqContext) response.Response {
 	reqDTO := dtos.MetricRequest{}
 	if err := web.Bind(c.Req, &reqDTO); err != nil {
@@ -211,34 +202,8 @@
 func (hs *HTTPServer) parseMetricRequest(user *models.SignedInUser, skipCache bool, reqDTO dtos.MetricRequest) (*parsedRequest, error) {
 	if len(reqDTO.Queries) == 0 {
 		return nil, NewErrBadQuery("no queries found")
->>>>>>> e440796c
-	}
-	return toJsonStreamingResponse(resp)
-}
-
-<<<<<<< HEAD
-// QueryMetrics returns query metrics
-// POST /api/tsdb/query
-//nolint: staticcheck // legacydata.DataResponse deprecated
-//nolint: staticcheck // legacydata.DataQueryResult deprecated
-func (hs *HTTPServer) QueryMetrics(c *models.ReqContext, reqDto dtos.MetricRequest) response.Response {
-	sdkResp, err := hs.queryMetrics(c.Req.Context(), c.SignedInUser, c.SkipCache, reqDto, false)
-	if err != nil {
-		return hs.handleQueryMetricsError(err)
-	}
-
-	legacyResp := legacydata.DataResponse{
-		Results: map[string]legacydata.DataQueryResult{},
-	}
-
-	for refID, res := range sdkResp.Responses {
-		dqr := legacydata.DataQueryResult{
-			RefID: refID,
-		}
-
-		if res.Error != nil {
-			dqr.Error = res.Error
-=======
+	}
+
 	timeRange := legacydata.NewDataTimeRange(reqDTO.From, reqDTO.To)
 	req := &parsedRequest{
 		hasExpression: false,
@@ -259,37 +224,10 @@
 		datasources[ds.Uid] = ds
 		if expr.IsDataSource(ds.Uid) {
 			req.hasExpression = true
->>>>>>> e440796c
-		}
-
-		if res.Frames != nil {
-			dqr.Dataframes = legacydata.NewDecodedDataFrames(res.Frames)
-		}
-
-<<<<<<< HEAD
-		legacyResp.Results[refID] = dqr
-	}
-
-	statusCode := http.StatusOK
-	for _, res := range legacyResp.Results {
-		if res.Error != nil {
-			res.ErrorString = res.Error.Error()
-			legacyResp.Message = res.ErrorString
-			statusCode = http.StatusBadRequest
-		}
-	}
-
-	return response.JSON(statusCode, &legacyResp)
-}
-
-func (hs *HTTPServer) queryMetrics(ctx context.Context, user *models.SignedInUser, skipCache bool, reqDTO dtos.MetricRequest, handleExpressions bool) (*backend.QueryDataResponse, error) {
-	parsedReq, err := hs.parseMetricRequest(user, skipCache, reqDTO)
-	if err != nil {
-		return nil, err
-	}
-	if handleExpressions && parsedReq.hasExpression {
-		return hs.handleExpressions(ctx, user, parsedReq)
-=======
+		}
+
+		hs.log.Debug("Processing metrics query", "query", query)
+
 		modelJSON, err := query.MarshalJSON()
 		if err != nil {
 			return nil, err
@@ -309,41 +247,8 @@
 				JSON:          modelJSON,
 			},
 		})
->>>>>>> e440796c
-	}
-	return hs.handleQueryData(ctx, user, parsedReq)
-}
-
-<<<<<<< HEAD
-// handleExpressions handles POST /api/ds/query when there is an expression.
-func (hs *HTTPServer) handleExpressions(ctx context.Context, user *models.SignedInUser, parsedReq *parsedRequest) (*backend.QueryDataResponse, error) {
-	exprReq := expr.Request{
-		OrgId:   user.OrgId,
-		Queries: []expr.Query{},
-	}
-
-	for _, pq := range parsedReq.parsedQueries {
-		if pq.datasource == nil {
-			return nil, NewErrBadQuery(fmt.Sprintf("query mising datasource info: %s", pq.query.RefID))
-		}
-
-		exprReq.Queries = append(exprReq.Queries, expr.Query{
-			JSON:          pq.query.JSON,
-			Interval:      pq.query.Interval,
-			RefID:         pq.query.RefID,
-			MaxDataPoints: pq.query.MaxDataPoints,
-			QueryType:     pq.query.QueryType,
-			Datasource: expr.DataSourceRef{
-				Type: pq.datasource.Type,
-				UID:  pq.datasource.Uid,
-			},
-			TimeRange: expr.TimeRange{
-				From: pq.query.TimeRange.From,
-				To:   pq.query.TimeRange.To,
-			},
-		})
-	}
-=======
+	}
+
 	if !req.hasExpression {
 		if len(datasources) > 1 {
 			// We do not (yet) support mixed query type
@@ -357,42 +262,22 @@
 func (hs *HTTPServer) getDataSourceFromQuery(user *models.SignedInUser, skipCache bool, query *simplejson.Json, history map[string]*models.DataSource) (*models.DataSource, error) {
 	var err error
 	uid := query.Get("datasource").Get("uid").MustString()
->>>>>>> e440796c
-
-	qdr, err := hs.expressionService.TransformData(ctx, &exprReq)
-	if err != nil {
-		return nil, fmt.Errorf("expression request error: %w", err)
-	}
-	return qdr, nil
-}
-
-func (hs *HTTPServer) handleQueryData(ctx context.Context, user *models.SignedInUser, parsedReq *parsedRequest) (*backend.QueryDataResponse, error) {
-	ds := parsedReq.parsedQueries[0].datasource
-	if err := hs.PluginRequestValidator.Validate(ds.Url, nil); err != nil {
-		return nil, models.ErrDataSourceAccessDenied
-	}
-
-	instanceSettings, err := adapters.ModelToInstanceSettings(ds, hs.decryptSecureJsonDataFn())
-	if err != nil {
-		return nil, fmt.Errorf("failed to convert data source to instance settings")
-	}
-
-<<<<<<< HEAD
-	req := &backend.QueryDataRequest{
-		PluginContext: backend.PluginContext{
-			OrgID:                      ds.OrgId,
-			PluginID:                   ds.Type,
-			User:                       adapters.BackendUserFromSignedInUser(user),
-			DataSourceInstanceSettings: instanceSettings,
-		},
-		Headers: map[string]string{},
-		Queries: []backend.DataQuery{},
-	}
-
-	if hs.OAuthTokenService.IsOAuthPassThruEnabled(ds) {
-		if token := hs.OAuthTokenService.GetCurrentOAuthToken(ctx, user); token != nil {
-			req.Headers["Authorization"] = fmt.Sprintf("%s %s", token.Type(), token.AccessToken)
-=======
+
+	// before 8.3 special types could be sent as datasource (expr)
+	if uid == "" {
+		uid = query.Get("datasource").MustString()
+	}
+
+	// check cache value
+	ds, ok := history[uid]
+	if ok {
+		return ds, nil
+	}
+
+	if expr.IsDataSource(uid) {
+		return expr.DataSourceModel(), nil
+	}
+
 	if uid == grafanads.DatasourceUID {
 		return grafanads.DataSourceModel(user.OrgId), nil
 	}
@@ -403,109 +288,8 @@
 		ds, err = hs.DataSourceCache.GetDatasource(id, user, skipCache)
 		if err != nil {
 			return nil, err
->>>>>>> e440796c
-		}
-	}
-
-<<<<<<< HEAD
-	for _, q := range parsedReq.parsedQueries {
-		req.Queries = append(req.Queries, q.query)
-	}
-
-	return hs.pluginClient.QueryData(ctx, req)
-}
-
-type parsedQuery struct {
-	datasource *models.DataSource
-	query      backend.DataQuery
-}
-
-type parsedRequest struct {
-	hasExpression bool
-	parsedQueries []parsedQuery
-}
-
-func (hs *HTTPServer) parseMetricRequest(user *models.SignedInUser, skipCache bool, reqDTO dtos.MetricRequest) (*parsedRequest, error) {
-	if len(reqDTO.Queries) == 0 {
-		return nil, NewErrBadQuery("no queries found")
-	}
-
-	timeRange := legacydata.NewDataTimeRange(reqDTO.From, reqDTO.To)
-	req := &parsedRequest{
-		hasExpression: false,
-		parsedQueries: []parsedQuery{},
-	}
-
-	// Parse the queries
-	datasources := map[string]*models.DataSource{}
-	for _, query := range reqDTO.Queries {
-		ds, err := hs.getDataSourceFromQuery(user, skipCache, query, datasources)
-		if err != nil {
-			return nil, err
-		}
-		if ds == nil {
-			return nil, NewErrBadQuery("invalid data source ID")
-		}
-
-		datasources[ds.Uid] = ds
-		if expr.IsDataSource(ds.Uid) {
-			req.hasExpression = true
-		}
-
-		hs.log.Debug("Processing metrics query", "query", query)
-
-		modelJSON, err := query.MarshalJSON()
-		if err != nil {
-			return nil, err
-		}
-
-		req.parsedQueries = append(req.parsedQueries, parsedQuery{
-			datasource: ds,
-			query: backend.DataQuery{
-				TimeRange: backend.TimeRange{
-					From: timeRange.GetFromAsTimeUTC(),
-					To:   timeRange.GetToAsTimeUTC(),
-				},
-				RefID:         query.Get("refId").MustString("A"),
-				MaxDataPoints: query.Get("maxDataPoints").MustInt64(100),
-				Interval:      time.Duration(query.Get("intervalMs").MustInt64(1000)) * time.Millisecond,
-				QueryType:     query.Get("queryType").MustString(""),
-				JSON:          modelJSON,
-			},
-		})
-	}
-
-	if !req.hasExpression {
-		if len(datasources) > 1 {
-			// We do not (yet) support mixed query type
-			return nil, NewErrBadQuery("all queries must use the same datasource")
-		}
-	}
-
-	return req, nil
-}
-
-func (hs *HTTPServer) getDataSourceFromQuery(user *models.SignedInUser, skipCache bool, query *simplejson.Json, history map[string]*models.DataSource) (*models.DataSource, error) {
-	var err error
-	uid := query.Get("datasource").Get("uid").MustString()
-
-	// before 8.3 special types could be sent as datasource (expr)
-	if uid == "" {
-		uid = query.Get("datasource").MustString()
-	}
-
-	// check cache value
-	ds, ok := history[uid]
-	if ok {
+		}
 		return ds, nil
-	}
-
-	if expr.IsDataSource(uid) {
-		return expr.DataSourceModel(), nil
-	}
-
-	if uid == grafanads.DatasourceUID {
-		return grafanads.DataSourceModel(user.OrgId), nil
 	}
 
 	if uid != "" {
@@ -516,31 +300,9 @@
 		return ds, nil
 	}
 
-	// Fallback to the datasourceId
-	id, err := query.Get("datasourceId").Int64()
-	if err != nil {
-		return nil, NewErrBadQuery("missing data source ID/UID")
-	}
-	ds, err = hs.DataSourceCache.GetDatasource(id, user, skipCache)
-	if err != nil {
-		return nil, err
-	}
-	return ds, nil
-}
-
-=======
-	if uid != "" {
-		ds, err = hs.DataSourceCache.GetDatasourceByUID(uid, user, skipCache)
-		if err != nil {
-			return nil, err
-		}
-		return ds, nil
-	}
-
 	return nil, NewErrBadQuery("missing data source ID/UID")
 }
 
->>>>>>> e440796c
 func toJsonStreamingResponse(qdr *backend.QueryDataResponse) response.Response {
 	statusCode := http.StatusOK
 	for _, res := range qdr.Responses {
