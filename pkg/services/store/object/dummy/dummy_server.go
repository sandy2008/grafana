--- conflicted
+++ resolved
@@ -58,13 +58,8 @@
 	return "orgId-1"
 }
 
-<<<<<<< HEAD
-func (i dummyObjectServer) findObject(ctx context.Context, grnstr string, version string) (*RawObjectWithHistory, *object.RawObject, error) {
+func (i *dummyObjectServer) findObject(ctx context.Context, grnstr string, version string) (*RawObjectWithHistory, *object.RawObject, error) {
 	if grnstr == "" {
-=======
-func (i *dummyObjectServer) findObject(ctx context.Context, uid string, kind string, version string) (*RawObjectWithHistory, *object.RawObject, error) {
-	if uid == "" {
->>>>>>> e6575bab
 		return nil, nil, errors.New("UID must not be empty")
 	}
 
@@ -109,13 +104,8 @@
 	return obj, nil, nil
 }
 
-<<<<<<< HEAD
-func (i dummyObjectServer) Read(ctx context.Context, r *object.ReadObjectRequest) (*object.ReadObjectResponse, error) {
+func (i *dummyObjectServer) Read(ctx context.Context, r *object.ReadObjectRequest) (*object.ReadObjectResponse, error) {
 	_, objVersion, err := i.findObject(ctx, r.GRN, r.Version)
-=======
-func (i *dummyObjectServer) Read(ctx context.Context, r *object.ReadObjectRequest) (*object.ReadObjectResponse, error) {
-	_, objVersion, err := i.findObject(ctx, r.UID, r.Kind, r.Version)
->>>>>>> e6575bab
 	if err != nil {
 		return nil, err
 	}
@@ -162,17 +152,12 @@
 	return hex.EncodeToString(hash[:])
 }
 
-<<<<<<< HEAD
-func (i dummyObjectServer) update(ctx context.Context, r *object.WriteObjectRequest, namespace string) (*object.WriteObjectResponse, error) {
+func (i *dummyObjectServer) update(ctx context.Context, r *object.WriteObjectRequest, namespace string) (*object.WriteObjectResponse, error) {
 	grn, err := grn.ParseStr(r.GRN)
 	if err != nil {
 		return nil, err
 	}
 	builder := i.kinds.GetSummaryBuilder(grn.ResourceKind)
-=======
-func (i *dummyObjectServer) update(ctx context.Context, r *object.WriteObjectRequest, namespace string) (*object.WriteObjectResponse, error) {
-	builder := i.kinds.GetSummaryBuilder(r.Kind)
->>>>>>> e6575bab
 	if builder == nil {
 		return nil, fmt.Errorf("unsupported kind: " + grn.ResourceKind)
 	}
@@ -247,15 +232,11 @@
 	return rsp, nil
 }
 
-<<<<<<< HEAD
-func (i dummyObjectServer) insert(ctx context.Context, r *object.WriteObjectRequest, namespace string) (*object.WriteObjectResponse, error) {
+func (i *dummyObjectServer) insert(ctx context.Context, r *object.WriteObjectRequest, namespace string) (*object.WriteObjectResponse, error) {
 	grn, err := grn.ParseStr(r.GRN)
 	if err != nil {
 		return nil, err
 	}
-=======
-func (i *dummyObjectServer) insert(ctx context.Context, r *object.WriteObjectRequest, namespace string) (*object.WriteObjectResponse, error) {
->>>>>>> e6575bab
 	modifier := store.GetUserIDString(store.UserFromContext(ctx))
 	rawObj := &object.RawObject{
 		GRN:       grn.String(),
@@ -301,13 +282,8 @@
 	}, nil
 }
 
-<<<<<<< HEAD
-func (i dummyObjectServer) Write(ctx context.Context, r *object.WriteObjectRequest) (*object.WriteObjectResponse, error) {
+func (i *dummyObjectServer) Write(ctx context.Context, r *object.WriteObjectRequest) (*object.WriteObjectResponse, error) {
 	namespace := namespaceFromGRN(r.GRN)
-=======
-func (i *dummyObjectServer) Write(ctx context.Context, r *object.WriteObjectRequest) (*object.WriteObjectResponse, error) {
-	namespace := namespaceFromUID(r.UID)
->>>>>>> e6575bab
 	obj, err := i.collection.FindFirst(ctx, namespace, func(i *RawObjectWithHistory) (bool, error) {
 		if i == nil || r == nil {
 			return false, nil
@@ -325,16 +301,9 @@
 	return i.update(ctx, r, namespace)
 }
 
-<<<<<<< HEAD
-func (i dummyObjectServer) Delete(ctx context.Context, r *object.DeleteObjectRequest) (*object.DeleteObjectResponse, error) {
+func (i *dummyObjectServer) Delete(ctx context.Context, r *object.DeleteObjectRequest) (*object.DeleteObjectResponse, error) {
 	_, err := i.collection.Delete(ctx, namespaceFromGRN(r.GRN), func(i *RawObjectWithHistory) (bool, error) {
 		if i.GRN == r.GRN {
-=======
-func (i *dummyObjectServer) Delete(ctx context.Context, r *object.DeleteObjectRequest) (*object.DeleteObjectResponse, error) {
-	_, err := i.collection.Delete(ctx, namespaceFromUID(r.UID), func(i *RawObjectWithHistory) (bool, error) {
-		match := i.Object.UID == r.UID && i.Object.Kind == r.Kind
-		if match {
->>>>>>> e6575bab
 			if r.PreviousVersion != "" && i.Object.Version != r.PreviousVersion {
 				return false, fmt.Errorf("expected the previous version to be %s, but was %s", r.PreviousVersion, i.Object.Version)
 			}
@@ -354,13 +323,8 @@
 	}, nil
 }
 
-<<<<<<< HEAD
-func (i dummyObjectServer) History(ctx context.Context, r *object.ObjectHistoryRequest) (*object.ObjectHistoryResponse, error) {
+func (i *dummyObjectServer) History(ctx context.Context, r *object.ObjectHistoryRequest) (*object.ObjectHistoryResponse, error) {
 	obj, _, err := i.findObject(ctx, r.GRN, "")
-=======
-func (i *dummyObjectServer) History(ctx context.Context, r *object.ObjectHistoryRequest) (*object.ObjectHistoryResponse, error) {
-	obj, _, err := i.findObject(ctx, r.UID, r.Kind, "")
->>>>>>> e6575bab
 	if err != nil {
 		return nil, err
 	}
@@ -410,10 +374,7 @@
 		}
 
 		searchResults = append(searchResults, &object.ObjectSearchResult{
-<<<<<<< HEAD
 			GRN:         o.GRN,
-=======
->>>>>>> e6575bab
 			UID:         o.Object.UID,
 			Kind:        o.Object.Kind,
 			Version:     o.Object.Version,
