// To change feature flags, edit:
//  pkg/services/featuremgmt/registry.go
// Then run tests in:
//  pkg/services/featuremgmt/toggles_gen_test.go
// twice to generate and validate the feature flag files

package featuremgmt

var (
	// Register each toggle here
	standardFeatureFlags = []FeatureFlag{
		{
			Name:        "trimDefaults",
			Description: "Use cue schema to remove values that will be applied automatically",
			State:       FeatureStateBeta,
		},
		{
			Name:        "disableEnvelopeEncryption",
			Description: "Disable envelope encryption (emergency only)",
			State:       FeatureStateStable,
		},
		{
			Name:        "database_metrics",
			Description: "Add prometheus metrics for database tables",
			State:       FeatureStateStable,
		},
		{
			Name:        "dashboardPreviews",
			Description: "Create and show thumbnails for dashboard search results",
			State:       FeatureStateAlpha,
		},
		{
			Name:            "dashboardPreviewsAdmin",
			Description:     "Manage the dashboard previews crawler process from the UI",
			State:           FeatureStateAlpha,
			RequiresDevMode: true,
		},
		{
			Name:        "live-config",
			Description: "Save grafana live configuration in SQL tables",
			State:       FeatureStateAlpha,
		},
		{
			Name:        "live-pipeline",
			Description: "enable a generic live processing pipeline",
			State:       FeatureStateAlpha,
		},
		{
			Name:         "live-service-web-worker",
			Description:  "This will use a webworker thread to processes events rather than the main thread",
			State:        FeatureStateAlpha,
			FrontendOnly: true,
		},
		{
			Name:         "queryOverLive",
			Description:  "Use grafana live websocket to execute backend queries",
			State:        FeatureStateAlpha,
			FrontendOnly: true,
		},
		{
			Name:        "panelTitleSearch",
			Description: "Search for dashboards using panel title",
			State:       FeatureStateAlpha,
		},
		{
			Name:         "tempoApmTable",
			Description:  "Show APM table",
			State:        FeatureStateAlpha,
			FrontendOnly: true,
		},
		{
			Name:        "prometheusAzureOverrideAudience",
			Description: "Experimental. Allow override default AAD audience for Azure Prometheus endpoint",
			State:       FeatureStateBeta,
		},
		{
			Name:         "influxdbBackendMigration",
			Description:  "Query InfluxDB InfluxQL without the proxy",
			State:        FeatureStateAlpha,
			FrontendOnly: true,
		},
		{
			Name:            "showFeatureFlagsInUI",
			Description:     "Show feature flags in the settings UI",
			State:           FeatureStateAlpha,
			RequiresDevMode: true,
		},
		{
			Name:        "publicDashboards",
			Description: "enables public access to dashboards",
			State:       FeatureStateAlpha,
		},
		{
			Name:        "lokiLive",
			Description: "support websocket streaming for loki (early prototype)",
			State:       FeatureStateAlpha,
		},
		{
			Name:        "lokiDataframeApi",
			Description: "use experimental loki api for websocket streaming (early prototype)",
			State:       FeatureStateAlpha,
		},
		{
			Name:        "swaggerUi",
			Description: "Serves swagger UI",
			State:       FeatureStateBeta,
		},
		{
			Name:        "featureHighlights",
			Description: "Highlight Enterprise features",
			State:       FeatureStateStable,
		},
		{
			Name:        "dashboardComments",
			Description: "Enable dashboard-wide comments",
			State:       FeatureStateAlpha,
		},
		{
			Name:        "annotationComments",
			Description: "Enable annotation comments",
			State:       FeatureStateAlpha,
		},
		{
			Name:        "migrationLocking",
			Description: "Lock database during migrations",
			State:       FeatureStateBeta,
		},
		{
			Name:        "storage",
			Description: "Configurable storage for dashboards, datasources, and resources",
			State:       FeatureStateAlpha,
		},
		{
			Name:            "dashboardsFromStorage",
			Description:     "Load dashboards from the generic storage interface",
			State:           FeatureStateAlpha,
			RequiresDevMode: true, // Also a gate on automatic git storage (for now)
		},
		{
			Name:            "export",
			Description:     "Export grafana instance (to git, etc)",
			State:           FeatureStateAlpha,
			RequiresDevMode: true,
		},
		{
			Name:            "azureMonitorResourcePickerForMetrics",
			Description:     "New UI for Azure Monitor Metrics Query",
			State:           FeatureStateAlpha,
			RequiresDevMode: true,
			FrontendOnly:    true,
		},
		{
			Name:         "explore2Dashboard",
			Description:  "Experimental Explore to Dashboard workflow",
			State:        FeatureStateBeta,
			FrontendOnly: true,
		},
		{
			Name:         "exploreMixedDatasource",
			Description:  "Enable mixed datasource in Explore",
			State:        FeatureStateAlpha,
			FrontendOnly: true,
		},
		{
			Name:         "tracing",
			Description:  "Adds trace ID to error notifications",
			State:        FeatureStateAlpha,
			FrontendOnly: true,
		},
		{
			Name:        "commandPalette",
			Description: "Enable command palette",
			State:       FeatureStateAlpha,
		},
		{
			Name:        "correlations",
			Description: "Correlations page",
			State:       FeatureStateAlpha,
		},
		{
			Name:        "cloudWatchDynamicLabels",
			Description: "Use dynamic labels instead of alias patterns in CloudWatch datasource",
			State:       FeatureStateStable,
		},
		{
			Name:        "datasourceQueryMultiStatus",
			Description: "Introduce HTTP 207 Multi Status for api/ds/query",
			State:       FeatureStateAlpha,
		},
		{
			Name:         "traceToMetrics",
			Description:  "Enable trace to metrics links",
			State:        FeatureStateAlpha,
			FrontendOnly: true,
		},
		{
			Name:        "prometheusStreamingJSONParser",
			Description: "Enable streaming JSON parser for Prometheus datasource",
			State:       FeatureStateBeta,
		},
		{
			Name:        "prometheusStreamingJSONParserTest",
			Description: "Run both old and streaming requests and log differences",
			State:       FeatureStateBeta,
		},
		{
			Name:            "validateDashboardsOnSave",
			Description:     "Validate dashboard JSON POSTed to api/dashboards/db",
			State:           FeatureStateAlpha,
			RequiresRestart: true,
		},
		{
			Name:         "autoMigrateGraphPanels",
			Description:  "Replace the angular graph panel with timeseries",
			State:        FeatureStateBeta,
			FrontendOnly: true,
		},
		{
			Name:        "prometheusWideSeries",
			Description: "Enable wide series responses in the Prometheus datasource",
			State:       FeatureStateAlpha,
		},
		{
			Name:         "canvasPanelNesting",
			Description:  "Allow elements nesting",
			State:        FeatureStateAlpha,
			FrontendOnly: true,
		},
		{
			Name:         "scenes",
			Description:  "Experimental framework to build interactive dashboards",
			State:        FeatureStateAlpha,
			FrontendOnly: true,
		},
		{
			Name:        "useLegacyHeatmapPanel",
			Description: "Continue to use the angular/flot based heatmap panel",
			State:       FeatureStateStable,
		},
		{
			Name:            "disableSecretsCompatibility",
			Description:     "Disable duplicated secret storage in legacy tables",
			State:           FeatureStateAlpha,
			RequiresRestart: true,
		},
		{
			Name:        "logRequestsInstrumentedAsUnknown",
			Description: "Logs the path for requests that are instrumented as unknown",
		},
		{
			Name:        "dataConnectionsConsole",
			Description: "Enables a new top-level page called Data Connections. This page is an experiment for better grouping of installing / configuring data sources and other plugins.",
			State:       FeatureStateAlpha,
		},
		{
			Name:        "internationalization",
			Description: "Enables work-in-progress internationalization",
			State:       FeatureStateAlpha,
		},
		{
			Name:        "topnav",
			Description: "New top nav and page layouts",
			State:       FeatureStateAlpha,
		},
		{
			Name:        "customBranding",
			Description: "Replaces whitelabeling with the new custom branding feature",
			State:       FeatureStateAlpha,
		},
		{
<<<<<<< HEAD
			Name:            "grpcServer",
			Description:     "Run GRPC server",
			State:           FeatureStateAlpha,
			RequiresDevMode: true,
		}, {
			Name:        "traceqlEditor",
			Description: "Show the TraceQL editor in the explore page",
			State:       FeatureStateAlpha,
		},
		{
			Name:         "redshiftAsyncQueryDataSupport",
			Description:  "Enable async query data support for Redshift",
			State:        FeatureStateAlpha,
			FrontendOnly: true,
		},
		{
			Name:         "athenaAsyncQueryDataSupport",
			Description:  "Enable async query data support for Athena",
			State:        FeatureStateAlpha,
			FrontendOnly: true,
		},
		{
			Name:        "increaseInMemDatabaseQueryCache",
			Description: "Enable more in memory caching for database queries",
		},
=======
			Name:        "savedQueries",
			Description: "Datasource queries as a first-class object",
			State:       FeatureStateAlpha,
		},
>>>>>>> cac8023e
	}
)<|MERGE_RESOLUTION|>--- conflicted
+++ resolved
@@ -268,7 +268,6 @@
 			State:       FeatureStateAlpha,
 		},
 		{
-<<<<<<< HEAD
 			Name:            "grpcServer",
 			Description:     "Run GRPC server",
 			State:           FeatureStateAlpha,
@@ -294,11 +293,11 @@
 			Name:        "increaseInMemDatabaseQueryCache",
 			Description: "Enable more in memory caching for database queries",
 		},
-=======
-			Name:        "savedQueries",
-			Description: "Datasource queries as a first-class object",
-			State:       FeatureStateAlpha,
-		},
->>>>>>> cac8023e
+		{
+			Name:            "queryLibrary",
+			Description:     "Datasource queries as a first-class object",
+			State:           FeatureStateAlpha,
+			RequiresDevMode: true,
+		},
 	}
 )