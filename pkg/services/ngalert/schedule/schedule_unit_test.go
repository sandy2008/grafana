package schedule

import (
	"context"
	"encoding/json"
	"fmt"
	"math/rand"
	"testing"
	"time"

	"github.com/benbjohnson/clock"
	"github.com/grafana/grafana/pkg/infra/log"
	"github.com/grafana/grafana/pkg/services/encryption/ossencryption"
	apimodels "github.com/grafana/grafana/pkg/services/ngalert/api/tooling/definitions"
	"github.com/grafana/grafana/pkg/services/ngalert/eval"
	"github.com/grafana/grafana/pkg/services/ngalert/metrics"
	"github.com/grafana/grafana/pkg/services/ngalert/models"
	"github.com/grafana/grafana/pkg/services/ngalert/notifier"
	"github.com/grafana/grafana/pkg/services/ngalert/state"
	"github.com/grafana/grafana/pkg/services/ngalert/store"
	"github.com/grafana/grafana/pkg/setting"
	"github.com/prometheus/client_golang/prometheus"
	"github.com/prometheus/common/model"
	"github.com/stretchr/testify/require"
)

func TestSendingToExternalAlertmanager(t *testing.T) {
	fakeAM := NewFakeExternalAlertmanager(t)
	defer fakeAM.Close()
	fakeRuleStore := newFakeRuleStore(t)
	fakeInstanceStore := &fakeInstanceStore{}
	fakeAdminConfigStore := newFakeAdminConfigStore(t)

	// create alert rule with one second interval
	alertRule := CreateTestAlertRule(t, fakeRuleStore, 1, 1)

	// First, let's create an admin configuration that holds an alertmanager.
	adminConfig := &models.AdminConfiguration{OrgID: 1, Alertmanagers: []string{fakeAM.server.URL}}
	cmd := store.UpdateAdminConfigurationCmd{AdminConfiguration: adminConfig}
	require.NoError(t, fakeAdminConfigStore.UpdateAdminConfiguration(cmd))

	sched, mockedClock := setupScheduler(t, fakeRuleStore, fakeInstanceStore, fakeAdminConfigStore)

	// Make sure we sync the configuration at least once before the evaluation happens to guarantee the sender is running
	// when the first alert triggers.
	require.NoError(t, sched.SyncAndApplyConfigFromDatabase())
	sched.sendersMtx.Lock()
	require.Equal(t, 1, len(sched.senders))
	require.Equal(t, 1, len(sched.sendersCfgHash))
	sched.sendersMtx.Unlock()

	// Then, ensure we've discovered the Alertmanager.
	require.Eventually(t, func() bool {
		return len(sched.AlertmanagersFor(1)) == 1 && len(sched.DroppedAlertmanagersFor(1)) == 0
	}, 10*time.Second, 200*time.Millisecond)

	ctx, cancel := context.WithCancel(context.Background())
	t.Cleanup(func() {
		cancel()
	})
	go func() {
		err := sched.Run(ctx)
		require.NoError(t, err)
	}()

	// With everything up and running, let's advance the time to make sure we get at least one alert iteration.
	mockedClock.Add(2 * time.Second)

	// Eventually, our Alertmanager should have received at least one alert.
	require.Eventually(t, func() bool {
		return fakeAM.AlertsCount() >= 1 && fakeAM.AlertNamesCompare([]string{alertRule.Title})
	}, 10*time.Second, 200*time.Millisecond)

	// Now, let's remove the Alertmanager from the admin configuration.
	adminConfig.Alertmanagers = []string{}
	cmd = store.UpdateAdminConfigurationCmd{AdminConfiguration: adminConfig}
	require.NoError(t, fakeAdminConfigStore.UpdateAdminConfiguration(cmd))

	// Again, make sure we sync and verify the senders.
	require.NoError(t, sched.SyncAndApplyConfigFromDatabase())
	sched.sendersMtx.Lock()
	require.Equal(t, 0, len(sched.senders))
	require.Equal(t, 0, len(sched.sendersCfgHash))
	sched.sendersMtx.Unlock()

	// Then, ensure we've dropped the Alertmanager.
	require.Eventually(t, func() bool {
		return len(sched.AlertmanagersFor(1)) == 0 && len(sched.DroppedAlertmanagersFor(1)) == 0
	}, 10*time.Second, 200*time.Millisecond)
}

func TestSendingToExternalAlertmanager_WithMultipleOrgs(t *testing.T) {
	fakeAM := NewFakeExternalAlertmanager(t)
	defer fakeAM.Close()
	fakeRuleStore := newFakeRuleStore(t)
	fakeInstanceStore := &fakeInstanceStore{}
	fakeAdminConfigStore := newFakeAdminConfigStore(t)

	// Create two alert rules with one second interval.
	alertRuleOrgOne := CreateTestAlertRule(t, fakeRuleStore, 1, 1)
	alertRuleOrgTwo := CreateTestAlertRule(t, fakeRuleStore, 1, 2)

	// First, let's create an admin configuration that holds an alertmanager.
	adminConfig := &models.AdminConfiguration{OrgID: 1, Alertmanagers: []string{fakeAM.server.URL}}
	cmd := store.UpdateAdminConfigurationCmd{AdminConfiguration: adminConfig}
	require.NoError(t, fakeAdminConfigStore.UpdateAdminConfiguration(cmd))

	sched, mockedClock := setupScheduler(t, fakeRuleStore, fakeInstanceStore, fakeAdminConfigStore)

	// Make sure we sync the configuration at least once before the evaluation happens to guarantee the sender is running
	// when the first alert triggers.
	require.NoError(t, sched.SyncAndApplyConfigFromDatabase())
	sched.sendersMtx.Lock()
	require.Equal(t, 1, len(sched.senders))
	require.Equal(t, 1, len(sched.sendersCfgHash))
	sched.sendersMtx.Unlock()

	// Then, ensure we've discovered the Alertmanager.
	require.Eventually(t, func() bool {
		return len(sched.AlertmanagersFor(1)) == 1 && len(sched.DroppedAlertmanagersFor(1)) == 0
	}, 10*time.Second, 200*time.Millisecond)

	ctx, cancel := context.WithCancel(context.Background())
	t.Cleanup(func() {
		cancel()
	})
	go func() {
		err := sched.Run(ctx)
		require.NoError(t, err)
	}()

	// 1. Now, let's assume a new org comes along.
	adminConfig2 := &models.AdminConfiguration{OrgID: 2, Alertmanagers: []string{fakeAM.server.URL}}
	cmd = store.UpdateAdminConfigurationCmd{AdminConfiguration: adminConfig2}
	require.NoError(t, fakeAdminConfigStore.UpdateAdminConfiguration(cmd))

	// If we sync again, new senders must have spawned.
	require.NoError(t, sched.SyncAndApplyConfigFromDatabase())
	sched.sendersMtx.Lock()
	require.Equal(t, 2, len(sched.senders))
	require.Equal(t, 2, len(sched.sendersCfgHash))
	sched.sendersMtx.Unlock()

	// Then, ensure we've discovered the Alertmanager for the new organization.
	require.Eventually(t, func() bool {
		return len(sched.AlertmanagersFor(2)) == 1 && len(sched.DroppedAlertmanagersFor(2)) == 0
	}, 10*time.Second, 200*time.Millisecond)

	// With everything up and running, let's advance the time to make sure we get at least one alert iteration.
	mockedClock.Add(2 * time.Second)

	// Eventually, our Alertmanager should have received at least two alerts.
	require.Eventually(t, func() bool {
		return fakeAM.AlertsCount() == 2 && fakeAM.AlertNamesCompare([]string{alertRuleOrgOne.Title, alertRuleOrgTwo.Title})
	}, 20*time.Second, 200*time.Millisecond)

	// 2. Next, let's modify the configuration of an organization by adding an extra alertmanager.
	fakeAM2 := NewFakeExternalAlertmanager(t)
	adminConfig2 = &models.AdminConfiguration{OrgID: 2, Alertmanagers: []string{fakeAM.server.URL, fakeAM2.server.URL}}
	cmd = store.UpdateAdminConfigurationCmd{AdminConfiguration: adminConfig2}
	require.NoError(t, fakeAdminConfigStore.UpdateAdminConfiguration(cmd))

	// Before we sync, let's grab the existing hash of this particular org.
	sched.sendersMtx.Lock()
	currentHash := sched.sendersCfgHash[2]
	sched.sendersMtx.Unlock()

	// Now, sync again.
	require.NoError(t, sched.SyncAndApplyConfigFromDatabase())

	// The hash for org two should not be the same and we should still have two senders.
	sched.sendersMtx.Lock()
	require.NotEqual(t, sched.sendersCfgHash[2], currentHash)
	require.Equal(t, 2, len(sched.senders))
	require.Equal(t, 2, len(sched.sendersCfgHash))
	sched.sendersMtx.Unlock()

	// Wait for the discovery of the new Alertmanager for orgID = 2.
	require.Eventually(t, func() bool {
		return len(sched.AlertmanagersFor(2)) == 2 && len(sched.DroppedAlertmanagersFor(2)) == 0
	}, 10*time.Second, 200*time.Millisecond)

	// 3. Now, let's provide a configuration that fails for OrgID = 1.
	adminConfig2 = &models.AdminConfiguration{OrgID: 1, Alertmanagers: []string{"123://invalid.org"}}
	cmd = store.UpdateAdminConfigurationCmd{AdminConfiguration: adminConfig2}
	require.NoError(t, fakeAdminConfigStore.UpdateAdminConfiguration(cmd))

	// Before we sync, let's get the current config hash.
	sched.sendersMtx.Lock()
	currentHash = sched.sendersCfgHash[1]
	sched.sendersMtx.Unlock()

	// Now, sync again.
	require.NoError(t, sched.SyncAndApplyConfigFromDatabase())

	// The old configuration should still be running.
	sched.sendersMtx.Lock()
	require.Equal(t, sched.sendersCfgHash[1], currentHash)
	sched.sendersMtx.Unlock()
	require.Equal(t, 1, len(sched.AlertmanagersFor(1)))

	// If we fix it - it should be applied.
	adminConfig2 = &models.AdminConfiguration{OrgID: 1, Alertmanagers: []string{"notarealalertmanager:3030"}}
	cmd = store.UpdateAdminConfigurationCmd{AdminConfiguration: adminConfig2}
	require.NoError(t, fakeAdminConfigStore.UpdateAdminConfiguration(cmd))
	require.NoError(t, sched.SyncAndApplyConfigFromDatabase())
	sched.sendersMtx.Lock()
	require.NotEqual(t, sched.sendersCfgHash[1], currentHash)
	sched.sendersMtx.Unlock()

	// Finally, remove everything.
	require.NoError(t, fakeAdminConfigStore.DeleteAdminConfiguration(1))
	require.NoError(t, fakeAdminConfigStore.DeleteAdminConfiguration(2))
	require.NoError(t, sched.SyncAndApplyConfigFromDatabase())
	sched.sendersMtx.Lock()
	require.Equal(t, 0, len(sched.senders))
	require.Equal(t, 0, len(sched.sendersCfgHash))
	sched.sendersMtx.Unlock()

	require.Eventually(t, func() bool {
		NoAlertmanagerOrgOne := len(sched.AlertmanagersFor(1)) == 0 && len(sched.DroppedAlertmanagersFor(1)) == 0
		NoAlertmanagerOrgTwo := len(sched.AlertmanagersFor(2)) == 0 && len(sched.DroppedAlertmanagersFor(2)) == 0

		return NoAlertmanagerOrgOne && NoAlertmanagerOrgTwo
	}, 10*time.Second, 200*time.Millisecond)
}

func setupScheduler(t *testing.T, rs store.RuleStore, is store.InstanceStore, acs store.AdminConfigurationStore) (*schedule, *clock.Mock) {
	t.Helper()

	mockedClock := clock.NewMock()
	logger := log.New("ngalert schedule test")
	m := metrics.NewNGAlert(prometheus.NewPedanticRegistry())
<<<<<<< HEAD
	decryptFn := ossencryption.ProvideService().GetDecryptedValue
=======
	moa, err := notifier.NewMultiOrgAlertmanager(&setting.Cfg{}, &notifier.FakeConfigStore{}, &notifier.FakeOrgStore{}, &notifier.FakeKVStore{}, nil, log.New("testlogger"))
	require.NoError(t, err)
>>>>>>> eefb5fe4
	schedCfg := SchedulerCfg{
		C:                       mockedClock,
		BaseInterval:            time.Second,
		MaxAttempts:             1,
		Evaluator:               eval.Evaluator{Cfg: &setting.Cfg{ExpressionsEnabled: true}, Log: logger},
		RuleStore:               rs,
		InstanceStore:           is,
		AdminConfigStore:        acs,
<<<<<<< HEAD
		MultiOrgNotifier:        notifier.NewMultiOrgAlertmanager(&setting.Cfg{}, &notifier.FakeConfigStore{}, &notifier.FakeOrgStore{}, &notifier.FakeKVStore{}, decryptFn, nil),
=======
		MultiOrgNotifier:        moa,
>>>>>>> eefb5fe4
		Logger:                  logger,
		Metrics:                 m.GetSchedulerMetrics(),
		AdminConfigPollInterval: 10 * time.Minute, // do not poll in unit tests.
	}
	st := state.NewManager(schedCfg.Logger, m.GetStateMetrics(), rs, is)
	return NewScheduler(schedCfg, nil, "http://localhost", st), mockedClock
}

// createTestAlertRule creates a dummy alert definition to be used by the tests.
func CreateTestAlertRule(t *testing.T, dbstore *fakeRuleStore, intervalSeconds int64, orgID int64) *models.AlertRule {
	t.Helper()

	d := rand.Intn(1000)
	ruleGroup := fmt.Sprintf("ruleGroup-%d", d)
	err := dbstore.UpdateRuleGroup(store.UpdateRuleGroupCmd{
		OrgID:        orgID,
		NamespaceUID: "namespace",
		RuleGroupConfig: apimodels.PostableRuleGroupConfig{
			Name:     ruleGroup,
			Interval: model.Duration(time.Duration(intervalSeconds) * time.Second),
			Rules: []apimodels.PostableExtendedRuleNode{
				{
					ApiRuleNode: &apimodels.ApiRuleNode{
						Annotations: map[string]string{"testAnnoKey": "testAnnoValue"},
					},
					GrafanaManagedAlert: &apimodels.PostableGrafanaRule{
						Title:     fmt.Sprintf("an alert definition %d", d),
						Condition: "A",
						Data: []models.AlertQuery{
							{
								DatasourceUID: "-100",
								Model: json.RawMessage(`{
										"datasourceUid": "-100",
										"type":"math",
										"expression":"2 + 2 > 1"
									}`),
								RelativeTimeRange: models.RelativeTimeRange{
									From: models.Duration(5 * time.Hour),
									To:   models.Duration(3 * time.Hour),
								},
								RefID: "A",
							},
						},
					},
				},
			},
		},
	})
	require.NoError(t, err)

	q := models.ListRuleGroupAlertRulesQuery{
		OrgID:        orgID,
		NamespaceUID: "namespace",
		RuleGroup:    ruleGroup,
	}
	err = dbstore.GetRuleGroupAlertRules(&q)
	require.NoError(t, err)
	require.NotEmpty(t, q.Result)

	rule := q.Result[0]
	t.Logf("alert definition: %v with interval: %d created", rule.GetKey(), rule.IntervalSeconds)
	return rule
}<|MERGE_RESOLUTION|>--- conflicted
+++ resolved
@@ -231,12 +231,10 @@
 	mockedClock := clock.NewMock()
 	logger := log.New("ngalert schedule test")
 	m := metrics.NewNGAlert(prometheus.NewPedanticRegistry())
-<<<<<<< HEAD
 	decryptFn := ossencryption.ProvideService().GetDecryptedValue
-=======
-	moa, err := notifier.NewMultiOrgAlertmanager(&setting.Cfg{}, &notifier.FakeConfigStore{}, &notifier.FakeOrgStore{}, &notifier.FakeKVStore{}, nil, log.New("testlogger"))
+	moa, err := notifier.NewMultiOrgAlertmanager(&setting.Cfg{}, &notifier.FakeConfigStore{}, &notifier.FakeOrgStore{}, &notifier.FakeKVStore{}, decryptFn, nil, log.New("testlogger"))
 	require.NoError(t, err)
->>>>>>> eefb5fe4
+
 	schedCfg := SchedulerCfg{
 		C:                       mockedClock,
 		BaseInterval:            time.Second,
@@ -245,11 +243,7 @@
 		RuleStore:               rs,
 		InstanceStore:           is,
 		AdminConfigStore:        acs,
-<<<<<<< HEAD
-		MultiOrgNotifier:        notifier.NewMultiOrgAlertmanager(&setting.Cfg{}, &notifier.FakeConfigStore{}, &notifier.FakeOrgStore{}, &notifier.FakeKVStore{}, decryptFn, nil),
-=======
 		MultiOrgNotifier:        moa,
->>>>>>> eefb5fe4
 		Logger:                  logger,
 		Metrics:                 m.GetSchedulerMetrics(),
 		AdminConfigPollInterval: 10 * time.Minute, // do not poll in unit tests.
