--- conflicted
+++ resolved
@@ -23,15 +23,251 @@
 	mock.Mock
 }
 
-<<<<<<< HEAD
-// DeletePublicDashboard provides a mock function with given fields: ctx, userOrgId, dashboardUid, uid
-func (_m *FakePublicDashboardService) DeletePublicDashboard(ctx context.Context, userOrgId int64, dashboardUid string, uid string) error {
+// Delete provides a mock function with given fields: ctx, userOrgId, dashboardUid, uid
+func (_m *FakePublicDashboardService) Delete(ctx context.Context, userOrgId int64, dashboardUid string, uid string) error {
 	ret := _m.Called(ctx, userOrgId, dashboardUid, uid)
 
 	var r0 error
 	if rf, ok := ret.Get(0).(func(context.Context, int64, string, string) error); ok {
 		r0 = rf(ctx, userOrgId, dashboardUid, uid)
-=======
+	} else {
+		r0 = ret.Error(0)
+	}
+
+	return r0
+}
+
+// ExistsEnabledByAccessToken provides a mock function with given fields: ctx, accessToken
+func (_m *FakePublicDashboardService) ExistsEnabledByAccessToken(ctx context.Context, accessToken string) (bool, error) {
+	ret := _m.Called(ctx, accessToken)
+
+	var r0 bool
+	if rf, ok := ret.Get(0).(func(context.Context, string) bool); ok {
+		r0 = rf(ctx, accessToken)
+	} else {
+		r0 = ret.Get(0).(bool)
+	}
+
+	var r1 error
+	if rf, ok := ret.Get(1).(func(context.Context, string) error); ok {
+		r1 = rf(ctx, accessToken)
+	} else {
+		r1 = ret.Error(1)
+	}
+
+	return r0, r1
+}
+
+// ExistsEnabledByDashboardUid provides a mock function with given fields: ctx, dashboardUid
+func (_m *FakePublicDashboardService) ExistsEnabledByDashboardUid(ctx context.Context, dashboardUid string) (bool, error) {
+	ret := _m.Called(ctx, dashboardUid)
+
+	var r0 bool
+	if rf, ok := ret.Get(0).(func(context.Context, string) bool); ok {
+		r0 = rf(ctx, dashboardUid)
+	} else {
+		r0 = ret.Get(0).(bool)
+	}
+
+	var r1 error
+	if rf, ok := ret.Get(1).(func(context.Context, string) error); ok {
+		r1 = rf(ctx, dashboardUid)
+	} else {
+		r1 = ret.Error(1)
+	}
+
+	return r0, r1
+}
+
+// FindAll provides a mock function with given fields: ctx, u, orgId
+func (_m *FakePublicDashboardService) FindAll(ctx context.Context, u *user.SignedInUser, orgId int64) ([]models.PublicDashboardListResponse, error) {
+	ret := _m.Called(ctx, u, orgId)
+
+	var r0 []models.PublicDashboardListResponse
+	if rf, ok := ret.Get(0).(func(context.Context, *user.SignedInUser, int64) []models.PublicDashboardListResponse); ok {
+		r0 = rf(ctx, u, orgId)
+	} else {
+		if ret.Get(0) != nil {
+			r0 = ret.Get(0).([]models.PublicDashboardListResponse)
+		}
+	}
+
+	var r1 error
+	if rf, ok := ret.Get(1).(func(context.Context, *user.SignedInUser, int64) error); ok {
+		r1 = rf(ctx, u, orgId)
+	} else {
+		r1 = ret.Error(1)
+	}
+
+	return r0, r1
+}
+
+// FindAnnotations provides a mock function with given fields: ctx, reqDTO, accessToken
+func (_m *FakePublicDashboardService) FindAnnotations(ctx context.Context, reqDTO models.AnnotationsQueryDTO, accessToken string) ([]models.AnnotationEvent, error) {
+	ret := _m.Called(ctx, reqDTO, accessToken)
+
+	var r0 []models.AnnotationEvent
+	if rf, ok := ret.Get(0).(func(context.Context, models.AnnotationsQueryDTO, string) []models.AnnotationEvent); ok {
+		r0 = rf(ctx, reqDTO, accessToken)
+	} else {
+		if ret.Get(0) != nil {
+			r0 = ret.Get(0).([]models.AnnotationEvent)
+		}
+	}
+
+	var r1 error
+	if rf, ok := ret.Get(1).(func(context.Context, models.AnnotationsQueryDTO, string) error); ok {
+		r1 = rf(ctx, reqDTO, accessToken)
+	} else {
+		r1 = ret.Error(1)
+	}
+
+	return r0, r1
+}
+
+// FindByDashboardUid provides a mock function with given fields: ctx, orgId, dashboardUid
+func (_m *FakePublicDashboardService) FindByDashboardUid(ctx context.Context, orgId int64, dashboardUid string) (*models.PublicDashboard, error) {
+	ret := _m.Called(ctx, orgId, dashboardUid)
+
+	var r0 *models.PublicDashboard
+	if rf, ok := ret.Get(0).(func(context.Context, int64, string) *models.PublicDashboard); ok {
+		r0 = rf(ctx, orgId, dashboardUid)
+	} else {
+		if ret.Get(0) != nil {
+			r0 = ret.Get(0).(*models.PublicDashboard)
+		}
+	}
+
+	var r1 error
+	if rf, ok := ret.Get(1).(func(context.Context, int64, string) error); ok {
+		r1 = rf(ctx, orgId, dashboardUid)
+	} else {
+		r1 = ret.Error(1)
+	}
+
+	return r0, r1
+}
+
+// FindDashboard provides a mock function with given fields: ctx, dashboardUid
+func (_m *FakePublicDashboardService) FindDashboard(ctx context.Context, dashboardUid string) (*pkgmodels.Dashboard, error) {
+	ret := _m.Called(ctx, dashboardUid)
+
+	var r0 *pkgmodels.Dashboard
+	if rf, ok := ret.Get(0).(func(context.Context, string) *pkgmodels.Dashboard); ok {
+		r0 = rf(ctx, dashboardUid)
+	} else {
+		if ret.Get(0) != nil {
+			r0 = ret.Get(0).(*pkgmodels.Dashboard)
+		}
+	}
+
+	var r1 error
+	if rf, ok := ret.Get(1).(func(context.Context, string) error); ok {
+		r1 = rf(ctx, dashboardUid)
+	} else {
+		r1 = ret.Error(1)
+	}
+
+	return r0, r1
+}
+
+// FindPublicDashboardAndDashboardByAccessToken provides a mock function with given fields: ctx, accessToken
+func (_m *FakePublicDashboardService) FindPublicDashboardAndDashboardByAccessToken(ctx context.Context, accessToken string) (*models.PublicDashboard, *pkgmodels.Dashboard, error) {
+	ret := _m.Called(ctx, accessToken)
+
+	var r0 *models.PublicDashboard
+	if rf, ok := ret.Get(0).(func(context.Context, string) *models.PublicDashboard); ok {
+		r0 = rf(ctx, accessToken)
+	} else {
+		if ret.Get(0) != nil {
+			r0 = ret.Get(0).(*models.PublicDashboard)
+		}
+	}
+
+	var r1 *pkgmodels.Dashboard
+	if rf, ok := ret.Get(1).(func(context.Context, string) *pkgmodels.Dashboard); ok {
+		r1 = rf(ctx, accessToken)
+	} else {
+		if ret.Get(1) != nil {
+			r1 = ret.Get(1).(*pkgmodels.Dashboard)
+		}
+	}
+
+	var r2 error
+	if rf, ok := ret.Get(2).(func(context.Context, string) error); ok {
+		r2 = rf(ctx, accessToken)
+	} else {
+		r2 = ret.Error(2)
+	}
+
+	return r0, r1, r2
+}
+
+// GetMetricRequest provides a mock function with given fields: ctx, dashboard, publicDashboard, panelId, reqDTO
+func (_m *FakePublicDashboardService) GetMetricRequest(ctx context.Context, dashboard *pkgmodels.Dashboard, publicDashboard *models.PublicDashboard, panelId int64, reqDTO models.PublicDashboardQueryDTO) (dtos.MetricRequest, error) {
+	ret := _m.Called(ctx, dashboard, publicDashboard, panelId, reqDTO)
+
+	var r0 dtos.MetricRequest
+	if rf, ok := ret.Get(0).(func(context.Context, *pkgmodels.Dashboard, *models.PublicDashboard, int64, models.PublicDashboardQueryDTO) dtos.MetricRequest); ok {
+		r0 = rf(ctx, dashboard, publicDashboard, panelId, reqDTO)
+	} else {
+		r0 = ret.Get(0).(dtos.MetricRequest)
+	}
+
+	var r1 error
+	if rf, ok := ret.Get(1).(func(context.Context, *pkgmodels.Dashboard, *models.PublicDashboard, int64, models.PublicDashboardQueryDTO) error); ok {
+		r1 = rf(ctx, dashboard, publicDashboard, panelId, reqDTO)
+	} else {
+		r1 = ret.Error(1)
+	}
+
+	return r0, r1
+}
+
+// GetOrgIdByAccessToken provides a mock function with given fields: ctx, accessToken
+func (_m *FakePublicDashboardService) GetOrgIdByAccessToken(ctx context.Context, accessToken string) (int64, error) {
+	ret := _m.Called(ctx, accessToken)
+
+	var r0 int64
+	if rf, ok := ret.Get(0).(func(context.Context, string) int64); ok {
+		r0 = rf(ctx, accessToken)
+	} else {
+		r0 = ret.Get(0).(int64)
+	}
+
+	var r1 error
+	if rf, ok := ret.Get(1).(func(context.Context, string) error); ok {
+		r1 = rf(ctx, accessToken)
+	} else {
+		r1 = ret.Error(1)
+	}
+
+	return r0, r1
+}
+
+// GetQueryDataResponse provides a mock function with given fields: ctx, skipCache, reqDTO, panelId, accessToken
+func (_m *FakePublicDashboardService) GetQueryDataResponse(ctx context.Context, skipCache bool, reqDTO models.PublicDashboardQueryDTO, panelId int64, accessToken string) (*backend.QueryDataResponse, error) {
+	ret := _m.Called(ctx, skipCache, reqDTO, panelId, accessToken)
+
+	var r0 *backend.QueryDataResponse
+	if rf, ok := ret.Get(0).(func(context.Context, bool, models.PublicDashboardQueryDTO, int64, string) *backend.QueryDataResponse); ok {
+		r0 = rf(ctx, skipCache, reqDTO, panelId, accessToken)
+	} else {
+		if ret.Get(0) != nil {
+			r0 = ret.Get(0).(*backend.QueryDataResponse)
+		}
+	}
+
+	var r1 error
+	if rf, ok := ret.Get(1).(func(context.Context, bool, models.PublicDashboardQueryDTO, int64, string) error); ok {
+		r1 = rf(ctx, skipCache, reqDTO, panelId, accessToken)
+	} else {
+		r1 = ret.Error(1)
+	}
+
+	return r0, r1
+}
+
 // NewPublicDashboardAccessToken provides a mock function with given fields: ctx
 func (_m *FakePublicDashboardService) NewPublicDashboardAccessToken(ctx context.Context) (string, error) {
 	ret := _m.Called(ctx)
@@ -53,7 +289,7 @@
 	return r0, r1
 }
 
-// GenerateNewPublicDashboardUid provides a mock function with given fields: ctx
+// NewPublicDashboardUid provides a mock function with given fields: ctx
 func (_m *FakePublicDashboardService) NewPublicDashboardUid(ctx context.Context) (string, error) {
 	ret := _m.Called(ctx)
 
@@ -67,276 +303,15 @@
 	var r1 error
 	if rf, ok := ret.Get(1).(func(context.Context) error); ok {
 		r1 = rf(ctx)
->>>>>>> 1b7e17cb
-	} else {
-		r0 = ret.Error(0)
-	}
-
-	return r0
-}
-
-// GetAnnotations provides a mock function with given fields: ctx, reqDTO, accessToken
-func (_m *FakePublicDashboardService) FindAnnotations(ctx context.Context, reqDTO models.AnnotationsQueryDTO, accessToken string) ([]models.AnnotationEvent, error) {
-	ret := _m.Called(ctx, reqDTO, accessToken)
-
-	var r0 []models.AnnotationEvent
-	if rf, ok := ret.Get(0).(func(context.Context, models.AnnotationsQueryDTO, string) []models.AnnotationEvent); ok {
-		r0 = rf(ctx, reqDTO, accessToken)
-	} else {
-		if ret.Get(0) != nil {
-			r0 = ret.Get(0).([]models.AnnotationEvent)
-		}
-	}
-
-	var r1 error
-	if rf, ok := ret.Get(1).(func(context.Context, models.AnnotationsQueryDTO, string) error); ok {
-		r1 = rf(ctx, reqDTO, accessToken)
-	} else {
-		r1 = ret.Error(1)
-	}
-
-	return r0, r1
-}
-
-// FindDashboard provides a mock function with given fields: ctx, dashboardUid
-func (_m *FakePublicDashboardService) FindDashboard(ctx context.Context, dashboardUid string) (*pkgmodels.Dashboard, error) {
-	ret := _m.Called(ctx, dashboardUid)
-
-	var r0 *pkgmodels.Dashboard
-	if rf, ok := ret.Get(0).(func(context.Context, string) *pkgmodels.Dashboard); ok {
-		r0 = rf(ctx, dashboardUid)
-	} else {
-		if ret.Get(0) != nil {
-			r0 = ret.Get(0).(*pkgmodels.Dashboard)
-		}
-	}
-
-	var r1 error
-	if rf, ok := ret.Get(1).(func(context.Context, string) error); ok {
-		r1 = rf(ctx, dashboardUid)
-	} else {
-		r1 = ret.Error(1)
-	}
-
-	return r0, r1
-}
-
-// GetMetricRequest provides a mock function with given fields: ctx, dashboard, publicDashboard, panelId, reqDTO
-func (_m *FakePublicDashboardService) GetMetricRequest(ctx context.Context, dashboard *pkgmodels.Dashboard, publicDashboard *models.PublicDashboard, panelId int64, reqDTO models.PublicDashboardQueryDTO) (dtos.MetricRequest, error) {
-	ret := _m.Called(ctx, dashboard, publicDashboard, panelId, reqDTO)
-
-	var r0 dtos.MetricRequest
-	if rf, ok := ret.Get(0).(func(context.Context, *pkgmodels.Dashboard, *models.PublicDashboard, int64, models.PublicDashboardQueryDTO) dtos.MetricRequest); ok {
-		r0 = rf(ctx, dashboard, publicDashboard, panelId, reqDTO)
-	} else {
-		r0 = ret.Get(0).(dtos.MetricRequest)
-	}
-
-	var r1 error
-	if rf, ok := ret.Get(1).(func(context.Context, *pkgmodels.Dashboard, *models.PublicDashboard, int64, models.PublicDashboardQueryDTO) error); ok {
-		r1 = rf(ctx, dashboard, publicDashboard, panelId, reqDTO)
-	} else {
-		r1 = ret.Error(1)
-	}
-
-	return r0, r1
-}
-
-<<<<<<< HEAD
-// GetPublicDashboard provides a mock function with given fields: ctx, orgId, dashboardUid
-func (_m *FakePublicDashboardService) GetPublicDashboard(ctx context.Context, orgId int64, dashboardUid string) (*models.PublicDashboard, error) {
-=======
-// FindByDashboardUid provides a mock function with given fields: ctx, orgId, dashboardUid
-func (_m *FakePublicDashboardService) FindByDashboardUid(ctx context.Context, orgId int64, dashboardUid string) (*models.PublicDashboard, error) {
->>>>>>> 1b7e17cb
-	ret := _m.Called(ctx, orgId, dashboardUid)
-
-	var r0 *models.PublicDashboard
-	if rf, ok := ret.Get(0).(func(context.Context, int64, string) *models.PublicDashboard); ok {
-		r0 = rf(ctx, orgId, dashboardUid)
-	} else {
-		if ret.Get(0) != nil {
-			r0 = ret.Get(0).(*models.PublicDashboard)
-		}
-	}
-
-	var r1 error
-	if rf, ok := ret.Get(1).(func(context.Context, int64, string) error); ok {
-		r1 = rf(ctx, orgId, dashboardUid)
-	} else {
-		r1 = ret.Error(1)
-	}
-
-	return r0, r1
-}
-
-<<<<<<< HEAD
-// GetPublicDashboardAndDashboard provides a mock function with given fields: ctx, accessToken
-func (_m *FakePublicDashboardService) GetPublicDashboardAndDashboard(ctx context.Context, accessToken string) (*models.PublicDashboard, *pkgmodels.Dashboard, error) {
-=======
-// FindPublicDashboardAndDashboardByAccessToken provides a mock function with given fields: ctx, accessToken
-func (_m *FakePublicDashboardService) FindPublicDashboardAndDashboardByAccessToken(ctx context.Context, accessToken string) (*models.PublicDashboard, *pkgmodels.Dashboard, error) {
->>>>>>> 1b7e17cb
-	ret := _m.Called(ctx, accessToken)
-
-	var r0 *models.PublicDashboard
-	if rf, ok := ret.Get(0).(func(context.Context, string) *models.PublicDashboard); ok {
-		r0 = rf(ctx, accessToken)
-	} else {
-		if ret.Get(0) != nil {
-			r0 = ret.Get(0).(*models.PublicDashboard)
-		}
-	}
-
-	var r1 *pkgmodels.Dashboard
-	if rf, ok := ret.Get(1).(func(context.Context, string) *pkgmodels.Dashboard); ok {
-		r1 = rf(ctx, accessToken)
-	} else {
-		if ret.Get(1) != nil {
-			r1 = ret.Get(1).(*pkgmodels.Dashboard)
-		}
-	}
-
-	var r2 error
-	if rf, ok := ret.Get(2).(func(context.Context, string) error); ok {
-		r2 = rf(ctx, accessToken)
-	} else {
-		r2 = ret.Error(2)
-	}
-
-	return r0, r1, r2
-}
-
-<<<<<<< HEAD
-// GetPublicDashboardOrgId provides a mock function with given fields: ctx, accessToken
-func (_m *FakePublicDashboardService) GetPublicDashboardOrgId(ctx context.Context, accessToken string) (int64, error) {
-=======
-// GetOrgIdByAccessToken provides a mock function with given fields: ctx, accessToken
-func (_m *FakePublicDashboardService) GetOrgIdByAccessToken(ctx context.Context, accessToken string) (int64, error) {
->>>>>>> 1b7e17cb
-	ret := _m.Called(ctx, accessToken)
-
-	var r0 int64
-	if rf, ok := ret.Get(0).(func(context.Context, string) int64); ok {
-		r0 = rf(ctx, accessToken)
-	} else {
-		r0 = ret.Get(0).(int64)
-	}
-
-	var r1 error
-	if rf, ok := ret.Get(1).(func(context.Context, string) error); ok {
-		r1 = rf(ctx, accessToken)
-	} else {
-		r1 = ret.Error(1)
-	}
-
-	return r0, r1
-}
-
-// GetQueryDataResponse provides a mock function with given fields: ctx, skipCache, reqDTO, panelId, accessToken
-func (_m *FakePublicDashboardService) GetQueryDataResponse(ctx context.Context, skipCache bool, reqDTO models.PublicDashboardQueryDTO, panelId int64, accessToken string) (*backend.QueryDataResponse, error) {
-	ret := _m.Called(ctx, skipCache, reqDTO, panelId, accessToken)
-
-	var r0 *backend.QueryDataResponse
-	if rf, ok := ret.Get(0).(func(context.Context, bool, models.PublicDashboardQueryDTO, int64, string) *backend.QueryDataResponse); ok {
-		r0 = rf(ctx, skipCache, reqDTO, panelId, accessToken)
-	} else {
-		if ret.Get(0) != nil {
-			r0 = ret.Get(0).(*backend.QueryDataResponse)
-		}
-	}
-
-	var r1 error
-	if rf, ok := ret.Get(1).(func(context.Context, bool, models.PublicDashboardQueryDTO, int64, string) error); ok {
-		r1 = rf(ctx, skipCache, reqDTO, panelId, accessToken)
-	} else {
-		r1 = ret.Error(1)
-	}
-
-	return r0, r1
-}
-
-// FindAll provides a mock function with given fields: ctx, u, orgId
-func (_m *FakePublicDashboardService) FindAll(ctx context.Context, u *user.SignedInUser, orgId int64) ([]models.PublicDashboardListResponse, error) {
-	ret := _m.Called(ctx, u, orgId)
-
-	var r0 []models.PublicDashboardListResponse
-	if rf, ok := ret.Get(0).(func(context.Context, *user.SignedInUser, int64) []models.PublicDashboardListResponse); ok {
-		r0 = rf(ctx, u, orgId)
-	} else {
-		if ret.Get(0) != nil {
-			r0 = ret.Get(0).([]models.PublicDashboardListResponse)
-		}
-	}
-
-	var r1 error
-	if rf, ok := ret.Get(1).(func(context.Context, *user.SignedInUser, int64) error); ok {
-		r1 = rf(ctx, u, orgId)
-	} else {
-		r1 = ret.Error(1)
-	}
-
-	return r0, r1
-}
-
-<<<<<<< HEAD
-// PublicDashboardEnabledExistsByAccessToken provides a mock function with given fields: ctx, accessToken
-func (_m *FakePublicDashboardService) PublicDashboardEnabledExistsByAccessToken(ctx context.Context, accessToken string) (bool, error) {
-=======
-// ExistsEnabledByAccessToken provides a mock function with given fields: ctx, accessToken
-func (_m *FakePublicDashboardService) ExistsEnabledByAccessToken(ctx context.Context, accessToken string) (bool, error) {
->>>>>>> 1b7e17cb
-	ret := _m.Called(ctx, accessToken)
-
-	var r0 bool
-	if rf, ok := ret.Get(0).(func(context.Context, string) bool); ok {
-		r0 = rf(ctx, accessToken)
-	} else {
-		r0 = ret.Get(0).(bool)
-	}
-
-	var r1 error
-	if rf, ok := ret.Get(1).(func(context.Context, string) error); ok {
-		r1 = rf(ctx, accessToken)
-	} else {
-		r1 = ret.Error(1)
-	}
-
-	return r0, r1
-}
-
-// PublicDashboardIsEnabled provides a mock function with given fields: ctx, dashboardUid
-<<<<<<< HEAD
-func (_m *FakePublicDashboardService) PublicDashboardIsEnabled(ctx context.Context, dashboardUid string) (bool, error) {
-=======
-func (_m *FakePublicDashboardService) ExistsEnabledByDashboardUid(ctx context.Context, dashboardUid string) (bool, error) {
->>>>>>> 1b7e17cb
-	ret := _m.Called(ctx, dashboardUid)
-
-	var r0 bool
-	if rf, ok := ret.Get(0).(func(context.Context, string) bool); ok {
-		r0 = rf(ctx, dashboardUid)
-	} else {
-		r0 = ret.Get(0).(bool)
-	}
-
-	var r1 error
-	if rf, ok := ret.Get(1).(func(context.Context, string) error); ok {
-		r1 = rf(ctx, dashboardUid)
-	} else {
-		r1 = ret.Error(1)
-	}
-
-	return r0, r1
-}
-
-<<<<<<< HEAD
-// SavePublicDashboard provides a mock function with given fields: ctx, u, dto
-func (_m *FakePublicDashboardService) SavePublicDashboard(ctx context.Context, u *user.SignedInUser, dto *models.SavePublicDashboardConfigDTO) (*models.PublicDashboard, error) {
-=======
+	} else {
+		r1 = ret.Error(1)
+	}
+
+	return r0, r1
+}
+
 // Save provides a mock function with given fields: ctx, u, dto
 func (_m *FakePublicDashboardService) Save(ctx context.Context, u *user.SignedInUser, dto *models.SavePublicDashboardConfigDTO) (*models.PublicDashboard, error) {
->>>>>>> 1b7e17cb
 	ret := _m.Called(ctx, u, dto)
 
 	var r0 *models.PublicDashboard
