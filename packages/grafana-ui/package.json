{
  "author": "Grafana Labs",
  "license": "Apache-2.0",
  "name": "@grafana/ui",
  "version": "9.3.0-pre",
  "description": "Grafana Components Library",
  "keywords": [
    "grafana",
    "react",
    "react-component",
    "typescript"
  ],
  "sideEffects": false,
  "repository": {
    "type": "git",
    "url": "http://github.com/grafana/grafana.git",
    "directory": "packages/grafana-ui"
  },
  "main": "src/index.ts",
  "types": "src/index.ts",
  "publishConfig": {
    "main": "dist/index.js",
    "module": "dist/esm/index.js",
    "types": "dist/index.d.ts",
    "access": "public"
  },
  "files": [
    "./dist",
    "!./dist/storybook",
    "./README.md",
    "./CHANGELOG.md",
    "./LICENSE_APACHE2"
  ],
  "scripts": {
    "build": "tsc -p ./tsconfig.build.json && rollup -c rollup.config.ts",
    "bundle": "rollup -c rollup.config.ts",
    "clean": "rimraf ./dist ./compiled ./package.tgz",
    "storybook": "start-storybook -p 9001 -c .storybook",
    "storybook:build": "build-storybook -o ./dist/storybook -c .storybook",
    "typecheck": "tsc --emitDeclarationOnly false --noEmit",
    "generate-icons-bundle-cache-file": "node ./scripts/generate-icon-bundle.js"
  },
  "browserslist": [
    "defaults",
    "not IE 11"
  ],
  "dependencies": {
    "@emotion/css": "11.9.0",
    "@emotion/react": "11.9.3",
    "@grafana/data": "9.3.0-pre",
    "@grafana/e2e-selectors": "9.3.0-pre",
    "@grafana/schema": "9.3.0-pre",
    "@leeoniya/ufuzzy": "0.7.0",
    "@monaco-editor/react": "4.4.5",
    "@popperjs/core": "2.11.5",
    "@react-aria/button": "3.6.1",
    "@react-aria/dialog": "3.3.1",
    "@react-aria/focus": "3.8.0",
    "@react-aria/menu": "3.6.1",
    "@react-aria/overlays": "3.10.1",
    "@react-aria/utils": "3.13.1",
    "@react-stately/menu": "3.4.1",
    "@sentry/browser": "6.19.7",
    "ansicolor": "1.1.100",
    "calculate-size": "1.1.1",
    "classnames": "2.3.1",
    "core-js": "3.25.1",
    "d3": "5.15.0",
    "date-fns": "2.29.1",
    "hoist-non-react-statics": "3.3.2",
    "i18next": "^21.9.2",
    "immutable": "4.1.0",
    "is-hotkey": "0.2.0",
    "jquery": "3.6.0",
    "lodash": "4.17.21",
    "memoize-one": "6.0.0",
    "moment": "2.29.4",
    "monaco-editor": "0.34.0",
    "ol": "6.15.1",
    "prismjs": "1.29.0",
    "rc-cascader": "3.7.0",
    "rc-drawer": "4.4.3",
    "rc-slider": "9.7.5",
    "rc-time-picker": "^3.7.3",
<<<<<<< HEAD
    "react-beautiful-dnd": "13.1.1",
    "react-calendar": "3.8.0",
=======
    "react-beautiful-dnd": "13.1.0",
    "react-calendar": "3.9.0",
>>>>>>> dd9e1498
    "react-colorful": "5.6.1",
    "react-custom-scrollbars-2": "4.5.0",
    "react-dropzone": "14.2.2",
    "react-highlight-words": "0.18.0",
    "react-hook-form": "7.5.3",
<<<<<<< HEAD
    "react-inlinesvg": "3.0.1",
=======
    "react-i18next": "^11.18.6",
    "react-inlinesvg": "3.0.0",
>>>>>>> dd9e1498
    "react-popper": "2.3.0",
    "react-popper-tooltip": "^4.4.2",
    "react-router-dom": "^5.3.3",
    "react-select": "5.4.0",
    "react-select-event": "^5.5.1",
    "react-table": "7.8.0",
    "react-transition-group": "4.4.5",
    "react-use": "17.4.0",
    "react-window": "1.8.7",
    "rxjs": "7.5.6",
    "slate": "0.47.9",
    "slate-plain-serializer": "0.7.11",
    "slate-react": "0.22.10",
    "tinycolor2": "1.4.2",
    "tslib": "2.4.0",
    "uplot": "1.6.22",
    "uuid": "8.3.2"
  },
  "devDependencies": {
    "@babel/core": "7.19.0",
    "@grafana/tsconfig": "^1.2.0-rc1",
    "@mdx-js/react": "1.6.22",
    "@rollup/plugin-node-resolve": "13.3.0",
    "@storybook/addon-a11y": "6.5.12",
    "@storybook/addon-actions": "6.5.12",
    "@storybook/addon-docs": "6.5.12",
    "@storybook/addon-essentials": "6.5.12",
    "@storybook/addon-knobs": "6.4.0",
    "@storybook/addon-storysource": "6.5.12",
    "@storybook/addons": "6.5.12",
    "@storybook/api": "6.5.12",
    "@storybook/builder-webpack5": "6.5.12",
    "@storybook/client-api": "6.5.12",
    "@storybook/components": "6.5.12",
    "@storybook/core-events": "6.5.12",
    "@storybook/manager-webpack5": "6.5.12",
    "@storybook/mdx2-csf": "0.0.3",
    "@storybook/preset-scss": "1.0.3",
    "@storybook/react": "6.5.12",
    "@storybook/theming": "6.5.12",
    "@swc/helpers": "0.4.3",
    "@testing-library/dom": "8.18.0",
    "@testing-library/jest-dom": "5.16.5",
    "@testing-library/react": "13.4.0",
    "@testing-library/react-hooks": "8.0.1",
    "@testing-library/user-event": "14.4.3",
    "@types/classnames": "2.3.0",
    "@types/common-tags": "^1.8.0",
    "@types/d3": "7.4.0",
    "@types/hoist-non-react-statics": "3.3.1",
    "@types/is-hotkey": "0.1.7",
    "@types/jest": "29.0.3",
    "@types/jquery": "3.5.14",
    "@types/lodash": "4.14.182",
    "@types/mock-raf": "1.0.3",
    "@types/node": "16.11.59",
    "@types/prismjs": "1.26.0",
    "@types/react": "18.0.20",
    "@types/react-beautiful-dnd": "13.1.2",
    "@types/react-calendar": "3.5.1",
    "@types/react-color": "3.0.6",
    "@types/react-dom": "18.0.6",
    "@types/react-highlight-words": "0.16.4",
    "@types/react-router-dom": "^5.3.3",
    "@types/react-table": "7.7.12",
    "@types/react-test-renderer": "18.0.0",
    "@types/react-transition-group": "4.4.5",
    "@types/react-window": "1.8.5",
    "@types/slate": "0.47.9",
    "@types/slate-plain-serializer": "0.7.2",
    "@types/slate-react": "0.22.9",
    "@types/testing-library__jest-dom": "5.14.5",
    "@types/testing-library__react-hooks": "^4.0.0",
    "@types/tinycolor2": "1.4.3",
    "@types/uuid": "8.3.4",
<<<<<<< HEAD
    "babel-loader": "8.2.5",
=======
    "@wojtekmaj/enzyme-adapter-react-17": "0.6.7",
>>>>>>> dd9e1498
    "common-tags": "1.8.2",
    "css-loader": "6.7.1",
    "csstype": "3.1.0",
    "esbuild": "0.15.7",
    "expose-loader": "4.0.0",
    "mock-raf": "1.0.1",
    "process": "^0.11.10",
<<<<<<< HEAD
    "raw-loader": "4.0.2",
    "react": "18.2.0",
=======
    "react": "17.0.2",
>>>>>>> dd9e1498
    "react-docgen-typescript-loader": "3.7.2",
    "react-dom": "18.2.0",
    "react-test-renderer": "18.2.0",
    "rimraf": "3.0.2",
    "rollup": "2.79.1",
    "rollup-plugin-dts": "^4.2.2",
    "rollup-plugin-esbuild": "4.10.1",
    "rollup-plugin-node-externals": "^4.1.0",
    "rollup-plugin-svg-import": "^1.6.0",
    "sass-loader": "13.0.2",
    "storybook-addon-turbo-build": "1.1.0",
    "storybook-dark-mode": "1.1.2",
    "style-loader": "3.3.1",
<<<<<<< HEAD
    "terser-webpack-plugin": "5.3.6",
    "ts-loader": "8.4.0",
    "typescript": "4.8.3",
    "webpack": "5.74.0",
    "webpack-filter-warnings-plugin": "1.2.1"
=======
    "typescript": "4.8.2",
    "webpack": "5.74.0"
>>>>>>> dd9e1498
  },
  "peerDependencies": {
    "react": "^16.8.0 || ^17.0.0 || ^18.0.0",
    "react-dom": "^16.8.0 || ^17.0.0 || ^18.0.0"
  }
}<|MERGE_RESOLUTION|>--- conflicted
+++ resolved
@@ -82,24 +82,15 @@
     "rc-drawer": "4.4.3",
     "rc-slider": "9.7.5",
     "rc-time-picker": "^3.7.3",
-<<<<<<< HEAD
     "react-beautiful-dnd": "13.1.1",
-    "react-calendar": "3.8.0",
-=======
-    "react-beautiful-dnd": "13.1.0",
     "react-calendar": "3.9.0",
->>>>>>> dd9e1498
     "react-colorful": "5.6.1",
     "react-custom-scrollbars-2": "4.5.0",
     "react-dropzone": "14.2.2",
     "react-highlight-words": "0.18.0",
     "react-hook-form": "7.5.3",
-<<<<<<< HEAD
+    "react-i18next": "^11.18.6",
     "react-inlinesvg": "3.0.1",
-=======
-    "react-i18next": "^11.18.6",
-    "react-inlinesvg": "3.0.0",
->>>>>>> dd9e1498
     "react-popper": "2.3.0",
     "react-popper-tooltip": "^4.4.2",
     "react-router-dom": "^5.3.3",
@@ -175,11 +166,7 @@
     "@types/testing-library__react-hooks": "^4.0.0",
     "@types/tinycolor2": "1.4.3",
     "@types/uuid": "8.3.4",
-<<<<<<< HEAD
     "babel-loader": "8.2.5",
-=======
-    "@wojtekmaj/enzyme-adapter-react-17": "0.6.7",
->>>>>>> dd9e1498
     "common-tags": "1.8.2",
     "css-loader": "6.7.1",
     "csstype": "3.1.0",
@@ -187,12 +174,8 @@
     "expose-loader": "4.0.0",
     "mock-raf": "1.0.1",
     "process": "^0.11.10",
-<<<<<<< HEAD
     "raw-loader": "4.0.2",
     "react": "18.2.0",
-=======
-    "react": "17.0.2",
->>>>>>> dd9e1498
     "react-docgen-typescript-loader": "3.7.2",
     "react-dom": "18.2.0",
     "react-test-renderer": "18.2.0",
@@ -206,16 +189,11 @@
     "storybook-addon-turbo-build": "1.1.0",
     "storybook-dark-mode": "1.1.2",
     "style-loader": "3.3.1",
-<<<<<<< HEAD
     "terser-webpack-plugin": "5.3.6",
     "ts-loader": "8.4.0",
     "typescript": "4.8.3",
     "webpack": "5.74.0",
     "webpack-filter-warnings-plugin": "1.2.1"
-=======
-    "typescript": "4.8.2",
-    "webpack": "5.74.0"
->>>>>>> dd9e1498
   },
   "peerDependencies": {
     "react": "^16.8.0 || ^17.0.0 || ^18.0.0",
