///<reference path="../../headers/common.d.ts" />

import coreModule from 'app/core/core_module';

const  template = `
<div class="modal-body">
	<div class="modal-header">
		<h2 class="modal-header-title">
			<i class="fa fa-copy"></i>
			<span class="p-l-1">Save As...</span>
		</h2>

		<a class="modal-header-close" ng-click="ctrl.dismiss();">
			<i class="fa fa-remove"></i>
		</a>
	</div>

	<form name="ctrl.saveForm" ng-submit="ctrl.save()" class="modal-content" novalidate>
		<div class="p-t-2">
			<div class="gf-form">
				<label class="gf-form-label width-7">New name</label>
				<input type="text" class="gf-form-input" ng-model="ctrl.clone.title" give-focus="true" required>
			</div>
      <div class="gf-form">
        <folder-picker initial-title="ctrl.folderTitle"
                       on-change="ctrl.onFolderChange($folder)"
                       label-class="width-7">
        </folder-picker>
      </div>
		</div>

		<div class="gf-form-button-row text-center">
			<button type="submit" class="btn btn-success" ng-disabled="ctrl.saveForm.$invalid">Save</button>
			<a class="btn-text" ng-click="ctrl.dismiss();">Cancel</a>
		</div>
	</form>
</div>
`;

export class SaveDashboardAsModalCtrl {
  clone: any;
  folderTitle: any;
  dismiss: () => void;

  /** @ngInject */
  constructor(private dashboardSrv) {
    var dashboard = this.dashboardSrv.getCurrent();
    this.clone = dashboard.getSaveModelClone();
    this.clone.id = null;
    this.clone.title += ' Copy';
    this.clone.editable = true;
    this.clone.hideControls = false;
    this.folderTitle = dashboard.meta.folderTitle || 'Root';

    // remove alerts if source dashboard is already persisted
    // do not want to create alert dupes
    if (dashboard.id > 0) {
<<<<<<< HEAD
      this.clone.panels.forEach(panel => {
        delete panel.thresholds;
        delete panel.alert;
=======
      this.clone.rows.forEach(row => {
        row.panels.forEach(panel => {
          if (panel.type === "graph" && panel.alert) {
            delete panel.thresholds;
          }

          delete panel.alert;
        });
>>>>>>> bf85735a
      });
    }

    delete this.clone.autoUpdate;
  }

  save() {
    return this.dashboardSrv.save(this.clone).then(this.dismiss);
  }

  keyDown(evt) {
    if (evt.keyCode === 13) {
      this.save();
    }
  }

  onFolderChange(folder) {
    this.clone.folderId = folder.id;
  }
}

export function saveDashboardAsDirective() {
  return {
    restrict: 'E',
    template: template,
    controller: SaveDashboardAsModalCtrl,
    bindToController: true,
    controllerAs: 'ctrl',
    scope: {dismiss: "&"}
  };
}

coreModule.directive('saveDashboardAsModal',  saveDashboardAsDirective);<|MERGE_RESOLUTION|>--- conflicted
+++ resolved
@@ -55,20 +55,11 @@
     // remove alerts if source dashboard is already persisted
     // do not want to create alert dupes
     if (dashboard.id > 0) {
-<<<<<<< HEAD
       this.clone.panels.forEach(panel => {
-        delete panel.thresholds;
+        if (panel.type === "graph" && panel.alert) {
+          delete panel.thresholds;
+        }
         delete panel.alert;
-=======
-      this.clone.rows.forEach(row => {
-        row.panels.forEach(panel => {
-          if (panel.type === "graph" && panel.alert) {
-            delete panel.thresholds;
-          }
-
-          delete panel.alert;
-        });
->>>>>>> bf85735a
       });
     }
 
