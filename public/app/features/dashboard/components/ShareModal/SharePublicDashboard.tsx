import { css } from '@emotion/css';
import React, { useCallback, useEffect, useState } from 'react';

import { dateTime, GrafanaTheme2 } from '@grafana/data/src';
import { selectors as e2eSelectors } from '@grafana/e2e-selectors/src';
import { reportInteraction } from '@grafana/runtime/src';
import {
  Alert,
  Button,
  Checkbox,
  ClipboardButton,
  Field,
  HorizontalGroup,
  Input,
  Label,
  LinkButton,
  Switch,
  TimeRangeInput,
  useStyles2,
  VerticalGroup,
} from '@grafana/ui';
import { notifyApp } from 'app/core/actions';
import { createErrorNotification } from 'app/core/copy/appNotification';
import { dispatch } from 'app/store/store';

import { contextSrv } from '../../../../core/services/context_srv';
import { AccessControlAction } from '../../../../types';
import { isOrgAdmin } from '../../../plugins/admin/permissions';

import {
  dashboardHasTemplateVariables,
  generatePublicDashboardUrl,
  getPublicDashboardConfig,
  PublicDashboard,
  publicDashboardPersisted,
  savePublicDashboardConfig,
} from './SharePublicDashboardUtils';
import { ShareModalTabProps } from './types';

interface Props extends ShareModalTabProps {}

interface Acknowledgements {
  public: boolean;
  datasources: boolean;
  usage: boolean;
}

export const SharePublicDashboard = (props: Props) => {
  const dashboardVariables = props.dashboard.getVariables();
  const selectors = e2eSelectors.pages.ShareDashboardModal.PublicDashboard;
  const styles = useStyles2(getStyles);

  const hasWritePermissions = contextSrv.hasAccess(AccessControlAction.DashboardsPublicWrite, isOrgAdmin());

  const [publicDashboard, setPublicDashboardConfig] = useState<PublicDashboard>({
    isEnabled: false,
    uid: '',
    dashboardUid: props.dashboard.uid,
  });
  const [acknowledgements, setAcknowledgements] = useState<Acknowledgements>({
    public: false,
    datasources: false,
    usage: false,
  });

  useEffect(() => {
    reportInteraction('grafana_dashboards_public_share_viewed');

    getPublicDashboardConfig(props.dashboard.uid, setPublicDashboardConfig).catch();
  }, [props.dashboard.uid]);

  useEffect(() => {
    if (publicDashboardPersisted(publicDashboard)) {
      setAcknowledgements({
        public: true,
        datasources: true,
        usage: true,
      });
    }
  }, [publicDashboard]);

  const onSavePublicConfig = () => {
    reportInteraction('grafana_dashboards_public_create_clicked');

    if (dashboardHasTemplateVariables(dashboardVariables)) {
      dispatch(
        notifyApp(createErrorNotification('This dashboard cannot be made public because it has template variables'))
      );
      return;
    }

    savePublicDashboardConfig(props.dashboard.uid, publicDashboard, setPublicDashboardConfig).catch();
  };

  const onAcknowledge = useCallback(
    (field: string, checked: boolean) => {
      setAcknowledgements({ ...acknowledgements, [field]: checked });
    },
    [acknowledgements]
  );

  // check if all conditions have been acknowledged
  const acknowledged = acknowledgements.public && acknowledgements.datasources && acknowledgements.usage;

  return (
    <>
      <p>Welcome to Grafana public dashboards alpha!</p>
      {dashboardHasTemplateVariables(dashboardVariables) ? (
        <Alert
          severity="warning"
          title="dashboard cannot be public"
          data-testid={selectors.TemplateVariablesWarningAlert}
        >
          This dashboard cannot be made public because it has template variables
        </Alert>
      ) : (
        <>
          <p>
            To allow the current dashboard to be published publicly, toggle the switch. For now we do not support
            template variables or frontend datasources.
          </p>
<<<<<<< HEAD
          <p>
            We&apos;d love your feedback. To share, please comment on this{' '}
            <a
              href="https://github.com/grafana/grafana/discussions/49253"
              target="_blank"
              rel="noreferrer"
              className="text-link"
            >
              GitHub discussion
            </a>
          </p>
          <hr />
          <div className={styles.checkboxes}>
            <p>Before you click Save, please acknowledge the following information:</p>
            <VerticalGroup spacing="md">
              <Checkbox
                label="Your entire dashboard will be public"
                value={acknowledgements.public}
                disabled={publicDashboardPersisted(publicDashboard)}
                data-testid={selectors.WillBePublicCheckbox}
                onChange={(e) => onAcknowledge('public', e.currentTarget.checked)}
              />
              <HorizontalGroup spacing="none">
=======
          We&apos;d love your feedback. To share, please comment on this{' '}
          <a
            href="https://github.com/grafana/grafana/discussions/49253"
            target="_blank"
            rel="noreferrer"
            className="text-link"
          >
            GitHub discussion
          </a>
          .
          <hr />
          <div>
            Before you click Save, please acknowledge the following information: <br />
            <FieldSet disabled={publicDashboardPersisted(publicDashboard) || !hasWritePermissions}>
              <br />
              <div>
                <Checkbox
                  label="Your entire dashboard will be public"
                  value={acknowledgements.public}
                  data-testid={selectors.WillBePublicCheckbox}
                  onChange={(e) => onAcknowledge('public', e.currentTarget.checked)}
                />
              </div>
              <br />
              <div>
>>>>>>> d3af3e04
                <Checkbox
                  label="Publishing currently only works with a subset of datasources"
                  value={acknowledgements.datasources}
                  data-testid={selectors.LimitedDSCheckbox}
                  onChange={(e) => onAcknowledge('datasources', e.currentTarget.checked)}
                />
                <LinkButton
                  variant="primary"
                  href="https://grafana.com/docs/grafana/latest/datasources/"
                  target="_blank"
                  fill="text"
                  icon="info-circle"
                  rel="noopener noreferrer"
                  tooltip="Learn more about public datasources"
                />
<<<<<<< HEAD
              </HorizontalGroup>
              <HorizontalGroup spacing="none">
                <Checkbox
                  label="Making your dashboard public will cause queries to run each time the dashboard is viewed which may increase costs"
                  value={acknowledgements.usage}
                  disabled={publicDashboardPersisted(publicDashboard)}
                  data-testid={selectors.CostIncreaseCheckbox}
                  onChange={(e) => onAcknowledge('usage', e.currentTarget.checked)}
=======
              </div>
              <br />
              <Checkbox
                label="Making your dashboard public will cause queries to run each time the dashboard is viewed which may increase costs"
                value={acknowledgements.usage}
                data-testid={selectors.CostIncreaseCheckbox}
                onChange={(e) => onAcknowledge('usage', e.currentTarget.checked)}
              />
              <LinkButton
                variant="primary"
                href="https://grafana.com/docs/grafana/latest/enterprise/query-caching/"
                target="_blank"
                fill="text"
                icon="info-circle"
                rel="noopener noreferrer"
                tooltip="Learn more about query caching"
              />
              <br />
              <br />
            </FieldSet>
          </div>
          <div>
            <h4 className="share-modal-info-text">Public Dashboard Configuration</h4>
            <FieldSet disabled={!hasWritePermissions}>
              <Label description="The public dashboard uses the default time settings of the dashboard">
                Time Range
              </Label>
              <div style={{ padding: '5px' }}>
                <Input
                  value={props.dashboard.getDefaultTime().from}
                  disabled={true}
                  addonBefore={
                    <span style={{ width: '50px', display: 'flex', alignItems: 'center', padding: '5px' }}>From:</span>
                  }
                />
                <Input
                  value={props.dashboard.getDefaultTime().to}
                  disabled={true}
                  addonBefore={
                    <span style={{ width: '50px', display: 'flex', alignItems: 'center', padding: '5px' }}>To:</span>
                  }
>>>>>>> d3af3e04
                />
                <LinkButton
                  variant="primary"
                  href="https://grafana.com/docs/grafana/latest/enterprise/query-caching/"
                  target="_blank"
                  fill="text"
                  icon="info-circle"
                  rel="noopener noreferrer"
                  tooltip="Learn more about query caching"
                />
<<<<<<< HEAD
              </HorizontalGroup>
            </VerticalGroup>
          </div>
          <div>
            <h4 className="share-modal-info-text">Public dashboard configuration</h4>
            <div className={styles.dashboardConfig}>
              <VerticalGroup spacing="md">
                <HorizontalGroup spacing="xs" justify="space-between">
                  <Label description="The public dashboard uses the default time settings of the dashboard">
                    Time Range
                  </Label>
                  <TimeRangeInput
                    value={{
                      from: props.dashboard.getDefaultTime().from,
                      to: props.dashboard.getDefaultTime().to,
                      raw: {
                        from: dateTime(null),
                        to: dateTime(null),
                      },
                    }}
                    disabled
                    onChange={() => {}}
=======
              </Field>
            </FieldSet>

            <FieldSet>
              {publicDashboardPersisted(publicDashboard) && publicDashboard.isEnabled && (
                <Field label="Link URL">
                  <Input
                    value={generatePublicDashboardUrl(publicDashboard)}
                    readOnly
                    data-testid={selectors.CopyUrlInput}
                    addonAfter={
                      <ClipboardButton
                        data-testid={selectors.CopyUrlButton}
                        variant="primary"
                        icon="copy"
                        getText={() => {
                          return generatePublicDashboardUrl(publicDashboard);
                        }}
                      >
                        Copy
                      </ClipboardButton>
                    }
>>>>>>> d3af3e04
                  />
                </HorizontalGroup>
                <HorizontalGroup spacing="xs" justify="space-between">
                  <Label description="Configures whether current dashboard can be available publicly">Enabled</Label>
                  <Switch
                    disabled={dashboardHasTemplateVariables(dashboardVariables)}
                    data-testid={selectors.EnableSwitch}
                    value={publicDashboard?.isEnabled}
                    onChange={() => {
                      reportInteraction('grafana_dashboards_public_enable_clicked', {
                        action: publicDashboard?.isEnabled ? 'disable' : 'enable',
                      });

<<<<<<< HEAD
                      setPublicDashboardConfig({
                        ...publicDashboard,
                        isEnabled: !publicDashboard.isEnabled,
                      });
                    }}
                  />
                </HorizontalGroup>
                {publicDashboardPersisted(publicDashboard) && publicDashboard.isEnabled && (
                  <Field label="Link URL" className={styles.publicUrl}>
                    <Input
                      value={generatePublicDashboardUrl(publicDashboard)}
                      readOnly
                      data-testid={selectors.CopyUrlInput}
                      addonAfter={
                        <ClipboardButton
                          data-testid={selectors.CopyUrlButton}
                          variant="primary"
                          icon="copy"
                          getText={() => generatePublicDashboardUrl(publicDashboard)}
                        >
                          Copy
                        </ClipboardButton>
                      }
                    />
                  </Field>
                )}
              </VerticalGroup>
            </div>
            {props.dashboard.hasUnsavedChanges() && (
              <Alert
                title="Please save your dashboard changes before updating the public configuration"
                severity="warning"
              />
            )}
            <Button
              disabled={!acknowledged || props.dashboard.hasUnsavedChanges()}
=======
            {hasWritePermissions ? (
              props.dashboard.hasUnsavedChanges() && (
                <Alert
                  title="Please save your dashboard changes before updating the public configuration"
                  severity="warning"
                />
              )
            ) : (
              <Alert title="You don't have permissions to create or update a public dashboard" severity="warning" />
            )}
            <Button
              disabled={!hasWritePermissions || !acknowledged() || props.dashboard.hasUnsavedChanges()}
>>>>>>> d3af3e04
              onClick={onSavePublicConfig}
              data-testid={selectors.SaveConfigButton}
            >
              Save sharing configuration
            </Button>
          </div>
        </>
      )}
    </>
  );
};

const getStyles = (theme: GrafanaTheme2) => ({
  checkboxes: css`
    margin: ${theme.spacing(2, 0)};
  `,
  timeRange: css`
    padding: ${theme.spacing(1, 1)};
    margin: ${theme.spacing(0, 0, 2, 0)};
  `,
  dashboardConfig: css`
    margin: ${theme.spacing(0, 0, 3, 0)};
  `,
  publicUrl: css`
    width: 100%;
    margin-bottom: 0;
  `,
});<|MERGE_RESOLUTION|>--- conflicted
+++ resolved
@@ -11,6 +11,7 @@
   ClipboardButton,
   Field,
   HorizontalGroup,
+  FieldSet,
   Input,
   Label,
   LinkButton,
@@ -119,7 +120,6 @@
             To allow the current dashboard to be published publicly, toggle the switch. For now we do not support
             template variables or frontend datasources.
           </p>
-<<<<<<< HEAD
           <p>
             We&apos;d love your feedback. To share, please comment on this{' '}
             <a
@@ -130,130 +130,59 @@
             >
               GitHub discussion
             </a>
+            .
           </p>
           <hr />
           <div className={styles.checkboxes}>
             <p>Before you click Save, please acknowledge the following information:</p>
-            <VerticalGroup spacing="md">
-              <Checkbox
-                label="Your entire dashboard will be public"
-                value={acknowledgements.public}
-                disabled={publicDashboardPersisted(publicDashboard)}
-                data-testid={selectors.WillBePublicCheckbox}
-                onChange={(e) => onAcknowledge('public', e.currentTarget.checked)}
-              />
-              <HorizontalGroup spacing="none">
-=======
-          We&apos;d love your feedback. To share, please comment on this{' '}
-          <a
-            href="https://github.com/grafana/grafana/discussions/49253"
-            target="_blank"
-            rel="noreferrer"
-            className="text-link"
-          >
-            GitHub discussion
-          </a>
-          .
-          <hr />
-          <div>
-            Before you click Save, please acknowledge the following information: <br />
             <FieldSet disabled={publicDashboardPersisted(publicDashboard) || !hasWritePermissions}>
-              <br />
-              <div>
+              <VerticalGroup spacing="md">
                 <Checkbox
                   label="Your entire dashboard will be public"
                   value={acknowledgements.public}
                   data-testid={selectors.WillBePublicCheckbox}
                   onChange={(e) => onAcknowledge('public', e.currentTarget.checked)}
                 />
-              </div>
-              <br />
-              <div>
->>>>>>> d3af3e04
-                <Checkbox
-                  label="Publishing currently only works with a subset of datasources"
-                  value={acknowledgements.datasources}
-                  data-testid={selectors.LimitedDSCheckbox}
-                  onChange={(e) => onAcknowledge('datasources', e.currentTarget.checked)}
-                />
-                <LinkButton
-                  variant="primary"
-                  href="https://grafana.com/docs/grafana/latest/datasources/"
-                  target="_blank"
-                  fill="text"
-                  icon="info-circle"
-                  rel="noopener noreferrer"
-                  tooltip="Learn more about public datasources"
-                />
-<<<<<<< HEAD
-              </HorizontalGroup>
-              <HorizontalGroup spacing="none">
-                <Checkbox
-                  label="Making your dashboard public will cause queries to run each time the dashboard is viewed which may increase costs"
-                  value={acknowledgements.usage}
-                  disabled={publicDashboardPersisted(publicDashboard)}
-                  data-testid={selectors.CostIncreaseCheckbox}
-                  onChange={(e) => onAcknowledge('usage', e.currentTarget.checked)}
-=======
-              </div>
-              <br />
-              <Checkbox
-                label="Making your dashboard public will cause queries to run each time the dashboard is viewed which may increase costs"
-                value={acknowledgements.usage}
-                data-testid={selectors.CostIncreaseCheckbox}
-                onChange={(e) => onAcknowledge('usage', e.currentTarget.checked)}
-              />
-              <LinkButton
-                variant="primary"
-                href="https://grafana.com/docs/grafana/latest/enterprise/query-caching/"
-                target="_blank"
-                fill="text"
-                icon="info-circle"
-                rel="noopener noreferrer"
-                tooltip="Learn more about query caching"
-              />
-              <br />
-              <br />
+                <HorizontalGroup spacing="none">
+                  <Checkbox
+                    label="Publishing currently only works with a subset of datasources"
+                    value={acknowledgements.datasources}
+                    data-testid={selectors.LimitedDSCheckbox}
+                    onChange={(e) => onAcknowledge('datasources', e.currentTarget.checked)}
+                  />
+                  <LinkButton
+                    variant="primary"
+                    href="https://grafana.com/docs/grafana/latest/datasources/"
+                    target="_blank"
+                    fill="text"
+                    icon="info-circle"
+                    rel="noopener noreferrer"
+                    tooltip="Learn more about public datasources"
+                  />
+                </HorizontalGroup>
+                <HorizontalGroup spacing="none">
+                  <Checkbox
+                    label="Making your dashboard public will cause queries to run each time the dashboard is viewed which may increase costs"
+                    value={acknowledgements.usage}
+                    data-testid={selectors.CostIncreaseCheckbox}
+                    onChange={(e) => onAcknowledge('usage', e.currentTarget.checked)}
+                  />
+                  <LinkButton
+                    variant="primary"
+                    href="https://grafana.com/docs/grafana/latest/enterprise/query-caching/"
+                    target="_blank"
+                    fill="text"
+                    icon="info-circle"
+                    rel="noopener noreferrer"
+                    tooltip="Learn more about query caching"
+                  />
+                </HorizontalGroup>
+              </VerticalGroup>
             </FieldSet>
           </div>
           <div>
-            <h4 className="share-modal-info-text">Public Dashboard Configuration</h4>
-            <FieldSet disabled={!hasWritePermissions}>
-              <Label description="The public dashboard uses the default time settings of the dashboard">
-                Time Range
-              </Label>
-              <div style={{ padding: '5px' }}>
-                <Input
-                  value={props.dashboard.getDefaultTime().from}
-                  disabled={true}
-                  addonBefore={
-                    <span style={{ width: '50px', display: 'flex', alignItems: 'center', padding: '5px' }}>From:</span>
-                  }
-                />
-                <Input
-                  value={props.dashboard.getDefaultTime().to}
-                  disabled={true}
-                  addonBefore={
-                    <span style={{ width: '50px', display: 'flex', alignItems: 'center', padding: '5px' }}>To:</span>
-                  }
->>>>>>> d3af3e04
-                />
-                <LinkButton
-                  variant="primary"
-                  href="https://grafana.com/docs/grafana/latest/enterprise/query-caching/"
-                  target="_blank"
-                  fill="text"
-                  icon="info-circle"
-                  rel="noopener noreferrer"
-                  tooltip="Learn more about query caching"
-                />
-<<<<<<< HEAD
-              </HorizontalGroup>
-            </VerticalGroup>
-          </div>
-          <div>
             <h4 className="share-modal-info-text">Public dashboard configuration</h4>
-            <div className={styles.dashboardConfig}>
+            <FieldSet disabled={!hasWritePermissions} className={styles.dashboardConfig}>
               <VerticalGroup spacing="md">
                 <HorizontalGroup spacing="xs" justify="space-between">
                   <Label description="The public dashboard uses the default time settings of the dashboard">
@@ -270,30 +199,6 @@
                     }}
                     disabled
                     onChange={() => {}}
-=======
-              </Field>
-            </FieldSet>
-
-            <FieldSet>
-              {publicDashboardPersisted(publicDashboard) && publicDashboard.isEnabled && (
-                <Field label="Link URL">
-                  <Input
-                    value={generatePublicDashboardUrl(publicDashboard)}
-                    readOnly
-                    data-testid={selectors.CopyUrlInput}
-                    addonAfter={
-                      <ClipboardButton
-                        data-testid={selectors.CopyUrlButton}
-                        variant="primary"
-                        icon="copy"
-                        getText={() => {
-                          return generatePublicDashboardUrl(publicDashboard);
-                        }}
-                      >
-                        Copy
-                      </ClipboardButton>
-                    }
->>>>>>> d3af3e04
                   />
                 </HorizontalGroup>
                 <HorizontalGroup spacing="xs" justify="space-between">
@@ -307,7 +212,6 @@
                         action: publicDashboard?.isEnabled ? 'disable' : 'enable',
                       });
 
-<<<<<<< HEAD
                       setPublicDashboardConfig({
                         ...publicDashboard,
                         isEnabled: !publicDashboard.isEnabled,
@@ -326,7 +230,9 @@
                           data-testid={selectors.CopyUrlButton}
                           variant="primary"
                           icon="copy"
-                          getText={() => generatePublicDashboardUrl(publicDashboard)}
+                          getText={() => {
+                            return generatePublicDashboardUrl(publicDashboard);
+                          }}
                         >
                           Copy
                         </ClipboardButton>
@@ -335,16 +241,7 @@
                   </Field>
                 )}
               </VerticalGroup>
-            </div>
-            {props.dashboard.hasUnsavedChanges() && (
-              <Alert
-                title="Please save your dashboard changes before updating the public configuration"
-                severity="warning"
-              />
-            )}
-            <Button
-              disabled={!acknowledged || props.dashboard.hasUnsavedChanges()}
-=======
+            </FieldSet>
             {hasWritePermissions ? (
               props.dashboard.hasUnsavedChanges() && (
                 <Alert
@@ -356,8 +253,7 @@
               <Alert title="You don't have permissions to create or update a public dashboard" severity="warning" />
             )}
             <Button
-              disabled={!hasWritePermissions || !acknowledged() || props.dashboard.hasUnsavedChanges()}
->>>>>>> d3af3e04
+              disabled={!hasWritePermissions || !acknowledged || props.dashboard.hasUnsavedChanges()}
               onClick={onSavePublicConfig}
               data-testid={selectors.SaveConfigButton}
             >
