import * as Bowser from 'bowser';

import { DashboardModel, PanelModel } from '../../state';
import { DashboardExporter } from '../DashExportModal';
<<<<<<< HEAD
import { UrlSanitizer } from './sanitizers/UrlSanitizer';
import { CollectorItem, CollectorWorkers, Sanitizer } from './types';
=======
import { CollectorData, CollectorItem, CollectorWorkers, Sanitizer } from './types';
>>>>>>> c5c2014e

export interface CollectorWorker {
  canCollect: (type: CollectorType) => boolean;
  collect: (options: CollectorOptions) => Promise<CollectorItem>;
}

export function getCollectorWorkers(): CollectorWorker[] {
  return [
    new OSCollectorWorker(CollectorWorkers.os, 'OS'),
    new BrowserCollectorWorker(CollectorWorkers.browser, 'Browser'),
    new GrafanaCollectorWorker(CollectorWorkers.grafana, 'Grafana'),
    new DashboardJsonCollectorWorker(CollectorWorkers.dashboard, 'Dashboard JSON'),
    new PanelJsonCollectorWorker(CollectorWorkers.panelJson, 'Panel JSON'),
    new PanelDataCollectorWorker(CollectorWorkers.panelData, 'Panel Data'),
  ];
}

export function getCollectorSanitizers(): Sanitizer[] {
  return [new UrlSanitizer('UrlSanitizer')];
}

export enum CollectorType {
  Dashboard = 'dashboard', // when sharing data for a whole dashboard
  Panel = 'panel', // when sharing data for a panel only
}

export interface CollectorOptions {
  dashboard: DashboardModel;
  panel?: PanelModel;
  type: CollectorType;
  workers: CollectorWorker[];
  sanitizers: Sanitizer[];
}

export interface Collector {
  collect: (options: CollectorOptions) => Promise<CollectorItem[]>;
}

export class InspectCollector implements Collector {
  async collect(options: CollectorOptions): Promise<CollectorItem[]> {
    const { workers, sanitizers, type } = options;
    const items: CollectorItem[] = [];

    for (const worker of workers) {
      if (!worker.canCollect(type)) {
        continue;
      }

      const item = await worker.collect(options);
      for (const sanitizer of sanitizers) {
        if (!sanitizer.canSanitize(item)) {
          continue;
        }

        item.data = sanitizer.sanitize(item);
      }

      items.push(item);
    }

    return items;
  }
}

abstract class BaseWorker implements CollectorWorker {
  constructor(protected readonly id: string, protected readonly name: string) {}

  abstract canCollect(type: CollectorType): boolean;
  abstract collect(options: CollectorOptions): Promise<CollectorItem>;

  protected getDefaultResult(): CollectorItem {
    return {
      id: this.id,
      name: this.name,
      data: {},
    };
  }

  protected async safelyCollect(
    options: CollectorOptions,
    callback: () => Promise<CollectorData>
  ): Promise<CollectorItem> {
    const item = this.getDefaultResult();

    if (!this.canCollect(options.type)) {
      return { ...item, data: { error: 'Calling collect on a worker that can not collect' } };
    }

    let data;
    try {
      data = await callback();
    } catch (e) {
      data = e;
      console.error(e);
    }

    return { ...item, data };
  }
}

export class BrowserCollectorWorker extends BaseWorker {
  canCollect(type: CollectorType): boolean {
    return true;
  }

  async collect(options: CollectorOptions): Promise<CollectorItem> {
    return await this.safelyCollect(options, async () => Bowser.getParser(window.navigator.userAgent).getBrowser());
  }
}

export class OSCollectorWorker extends BaseWorker {
  canCollect(type: CollectorType): boolean {
    return true;
  }

  async collect(options: CollectorOptions): Promise<CollectorItem> {
    return await this.safelyCollect(options, async () => Bowser.getParser(window.navigator.userAgent).getOS());
  }
}

export class GrafanaCollectorWorker extends BaseWorker {
  canCollect(type: CollectorType): boolean {
    return true;
  }

  async collect(options: CollectorOptions): Promise<CollectorItem> {
    return await this.safelyCollect(options, async () => {
      const grafanaBootData: any = (window as any).grafanaBootData;
      return grafanaBootData?.settings?.buildInfo ?? {};
    });
  }
}

export class DashboardJsonCollectorWorker extends BaseWorker {
  private readonly exporter: DashboardExporter;

  constructor(protected readonly id: string, protected readonly name: string) {
    super(id, name);
    this.exporter = new DashboardExporter();
  }

  canCollect(type: CollectorType): boolean {
    return true;
  }

  async collect(options: CollectorOptions): Promise<CollectorItem> {
    return await this.safelyCollect(options, async () => {
      const { dashboard } = options;
      if (dashboard) {
        return await this.exporter.makeExportable(dashboard);
      }

      return { error: 'Missing dashboard' };
    });
  }
}

export class PanelJsonCollectorWorker extends BaseWorker {
  canCollect(type: CollectorType): boolean {
    return type === CollectorType.Panel;
  }

  async collect(options: CollectorOptions): Promise<CollectorItem> {
    return await this.safelyCollect(options, async () => {
      const { panel } = options;
      if (panel) {
        return panel.getSaveModel();
      }

      return { error: 'Missing panel' };
    });
  }
}

export class PanelDataCollectorWorker extends BaseWorker {
  canCollect(type: CollectorType): boolean {
    return type === CollectorType.Panel;
  }

  async collect(options: CollectorOptions): Promise<CollectorItem> {
    return await this.safelyCollect(options, async () => {
      const { panel } = options;
      if (panel) {
        return panel.getQueryRunner().getLastResult() ?? { error: 'Missing lastResult' };
      }

      return { error: 'Missing panel' };
    });
  }
}<|MERGE_RESOLUTION|>--- conflicted
+++ resolved
@@ -2,12 +2,8 @@
 
 import { DashboardModel, PanelModel } from '../../state';
 import { DashboardExporter } from '../DashExportModal';
-<<<<<<< HEAD
 import { UrlSanitizer } from './sanitizers/UrlSanitizer';
-import { CollectorItem, CollectorWorkers, Sanitizer } from './types';
-=======
 import { CollectorData, CollectorItem, CollectorWorkers, Sanitizer } from './types';
->>>>>>> c5c2014e
 
 export interface CollectorWorker {
   canCollect: (type: CollectorType) => boolean;
