// Libraries
import React, { PureComponent } from 'react';

// Utils & Services
import { AngularComponent, getAngularLoader } from 'app/core/services/AngularLoader';
import { connectWithStore } from 'app/core/utils/connectWithReduxStore';
import { StoreState } from 'app/types';
import { updateLocation } from 'app/core/actions';

// Components
import { EditorTabBody, EditorToolbarView } from './EditorTabBody';
import { VizTypePicker } from './VizTypePicker';
import { PluginHelp } from 'app/core/components/PluginHelp/PluginHelp';
import { FadeIn } from 'app/core/components/Animations/FadeIn';

// Types
import { PanelModel } from '../state/PanelModel';
import { DashboardModel } from '../state/DashboardModel';
import { PanelPlugin } from 'app/types/plugins';
import { FilterInput } from 'app/core/components/FilterInput/FilterInput';

interface Props {
  panel: PanelModel;
  dashboard: DashboardModel;
  plugin: PanelPlugin;
  angularPanel?: AngularComponent;
  onTypeChanged: (newType: PanelPlugin) => void;
  updateLocation: typeof updateLocation;
  urlOpenVizPicker: boolean;
}

interface State {
  isVizPickerOpen: boolean;
  searchQuery: string;
  scrollTop: number;
}

export class VisualizationTab extends PureComponent<Props, State> {
  element: HTMLElement;
  angularOptions: AngularComponent;
  searchInput: HTMLElement;

  constructor(props) {
    super(props);

    this.state = {
      isVizPickerOpen: this.props.urlOpenVizPicker,
      searchQuery: '',
      scrollTop: 0,
    };
  }

  getReactPanelOptions = () => {
    const { panel, plugin } = this.props;
<<<<<<< HEAD

    if (plugin.exports.PanelDefaults) {
      return panel.getOptions(plugin.exports.PanelDefaults);
    }

    return panel.getOptions({});
=======
    return panel.getOptions(plugin.exports.reactPanel.defaults);
>>>>>>> 4c59a916
  };

  renderPanelOptions() {
    const { plugin, angularPanel } = this.props;

    if (angularPanel) {
      return <div ref={element => (this.element = element)} />;
    }

    if (plugin.exports.reactPanel) {
      const PanelEditor = plugin.exports.reactPanel.editor;

      if (PanelEditor) {
        return <PanelEditor options={this.getReactPanelOptions()} onChange={this.onPanelOptionsChanged} />;
      }
    }

    return <p>Visualization has no options</p>;
  }

  componentDidMount() {
    if (this.shouldLoadAngularOptions()) {
      this.loadAngularOptions();
    }
  }

  componentDidUpdate(prevProps: Props) {
    if (this.props.plugin !== prevProps.plugin) {
      this.cleanUpAngularOptions();
    }

    if (this.shouldLoadAngularOptions()) {
      this.loadAngularOptions();
    }
  }

  shouldLoadAngularOptions() {
    return this.props.angularPanel && this.element && !this.angularOptions;
  }

  loadAngularOptions() {
    const { angularPanel } = this.props;

    const scope = angularPanel.getScope();

    // When full page reloading in edit mode the angular panel has on fully compiled & instantiated yet
    if (!scope.$$childHead) {
      setTimeout(() => {
        this.forceUpdate();
      });
      return;
    }

    const panelCtrl = scope.$$childHead.ctrl;
    panelCtrl.initEditMode();

    let template = '';
    for (let i = 0; i < panelCtrl.editorTabs.length; i++) {
      template +=
        `
      <div class="panel-options-group" ng-cloak>` +
        (i > 0
          ? `<div class="panel-options-group__header">
           <span class="panel-options-group__title">{{ctrl.editorTabs[${i}].title}}
           </span>
         </div>`
          : '') +
        `<div class="panel-options-group__body">
          <panel-editor-tab editor-tab="ctrl.editorTabs[${i}]" ctrl="ctrl"></panel-editor-tab>
        </div>
      </div>
      `;
    }

    const loader = getAngularLoader();
    const scopeProps = { ctrl: panelCtrl };

    this.angularOptions = loader.load(this.element, scopeProps, template);
  }

  componentWillUnmount() {
    this.cleanUpAngularOptions();
  }

  cleanUpAngularOptions() {
    if (this.angularOptions) {
      this.angularOptions.destroy();
      this.angularOptions = null;
    }
  }

  clearQuery = () => {
    this.setState({ searchQuery: '' });
  };

  onPanelOptionsChanged = (options: any) => {
    this.props.panel.updateOptions(options);
    this.forceUpdate();
  };

  onOpenVizPicker = () => {
    this.setState({ isVizPickerOpen: true, scrollTop: 0 });
  };

  onCloseVizPicker = () => {
    if (this.props.urlOpenVizPicker) {
      this.props.updateLocation({ query: { openVizPicker: null }, partial: true });
    }

    this.setState({ isVizPickerOpen: false });
  };

  onSearchQueryChange = (value: string) => {
    this.setState({
      searchQuery: value,
    });
  };

  renderToolbar = (): JSX.Element => {
    const { plugin } = this.props;
    const { searchQuery } = this.state;

    if (this.state.isVizPickerOpen) {
      return (
        <>
          <FilterInput
            labelClassName="gf-form--has-input-icon"
            inputClassName="gf-form-input width-13"
            placeholder=""
            onChange={this.onSearchQueryChange}
            value={searchQuery}
            ref={elem => elem && elem.focus()}
          />
          <button className="btn btn-link toolbar__close" onClick={this.onCloseVizPicker}>
            <i className="fa fa-chevron-up" />
          </button>
        </>
      );
    } else {
      return (
        <div className="toolbar__main" onClick={this.onOpenVizPicker}>
          <img className="toolbar__main-image" src={plugin.info.logos.small} />
          <div className="toolbar__main-name">{plugin.name}</div>
          <i className="fa fa-caret-down" />
        </div>
      );
    }
  };

  onTypeChanged = (plugin: PanelPlugin) => {
    if (plugin.id === this.props.plugin.id) {
      this.setState({ isVizPickerOpen: false });
    } else {
      this.props.onTypeChanged(plugin);
    }
  };

  renderHelp = () => <PluginHelp plugin={this.props.plugin} type="help" />;

  setScrollTop = (event: React.MouseEvent<HTMLElement>) => {
    const target = event.target as HTMLElement;
    this.setState({ scrollTop: target.scrollTop });
  };

  render() {
    const { plugin } = this.props;
    const { isVizPickerOpen, searchQuery, scrollTop } = this.state;

    const pluginHelp: EditorToolbarView = {
      heading: 'Help',
      icon: 'fa fa-question',
      render: this.renderHelp,
    };

    return (
      <EditorTabBody
        heading="Visualization"
        renderToolbar={this.renderToolbar}
        toolbarItems={[pluginHelp]}
        scrollTop={scrollTop}
        setScrollTop={this.setScrollTop}
      >
        <>
          <FadeIn in={isVizPickerOpen} duration={200} unmountOnExit={true} onExited={this.clearQuery}>
            <VizTypePicker
              current={plugin}
              onTypeChanged={this.onTypeChanged}
              searchQuery={searchQuery}
              onClose={this.onCloseVizPicker}
            />
          </FadeIn>
          {this.renderPanelOptions()}
        </>
      </EditorTabBody>
    );
  }
}

const mapStateToProps = (state: StoreState) => ({
  urlOpenVizPicker: !!state.location.query.openVizPicker,
});

const mapDispatchToProps = {
  updateLocation,
};

export default connectWithStore(VisualizationTab, mapStateToProps, mapDispatchToProps);<|MERGE_RESOLUTION|>--- conflicted
+++ resolved
@@ -52,16 +52,7 @@
 
   getReactPanelOptions = () => {
     const { panel, plugin } = this.props;
-<<<<<<< HEAD
-
-    if (plugin.exports.PanelDefaults) {
-      return panel.getOptions(plugin.exports.PanelDefaults);
-    }
-
-    return panel.getOptions({});
-=======
     return panel.getOptions(plugin.exports.reactPanel.defaults);
->>>>>>> 4c59a916
   };
 
   renderPanelOptions() {
