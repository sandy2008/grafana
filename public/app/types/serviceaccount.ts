--- conflicted
+++ resolved
@@ -67,10 +67,7 @@
   roleOptions: Role[];
   builtInRoles: Record<string, Role[]>;
   apiKeysMigrated: boolean;
-<<<<<<< HEAD
-=======
   showApiKeysMigrationInfo: boolean;
->>>>>>> b2852205
 
   // search / filtering
   query: string;
